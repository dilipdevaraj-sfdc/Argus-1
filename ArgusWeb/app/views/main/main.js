--- conflicted
+++ resolved
@@ -37,18 +37,13 @@
     'argusViewElements',
     
     'argusDashboards',
-<<<<<<< HEAD
     'argusDashboardService',
     
-=======
-    'argusBreadcrumbs',
->>>>>>> 9ae36f46
     'argusViewMetrics',
     'argusBatches',
     
     'argusMockups',
     'argusConfig',
-<<<<<<< HEAD
     
     // controllers
     'argus.controllers.about',
@@ -86,11 +81,6 @@
     // utils
     'filters',
     'constants'
-=======
-    'ui.bootstrap',
-    'ui.bootstrap.datetimepicker',
-    'filters'
->>>>>>> 9ae36f46
 ]);
 
 argus.config(['$routeProvider', '$httpProvider', 'growlProvider', 'paginationTemplateProvider', '$analyticsProvider',
@@ -99,105 +89,77 @@
         $httpProvider.interceptors.push('UnauthorizedInterceptor');
         paginationTemplateProvider.setPath('bower_components/angular-utils-pagination/dirPagination.tpl.html');
         $routeProvider.
-                when('/viewmetrics', {
-                    templateUrl: 'views/viewmetrics/viewmetrics.html',
-                    controller: 'ViewMetricsCtrl',
-                    label: 'Metrics',
-                    activeTab: 'metrics'
-                }).
-                when('/batches', {
-                    templateUrl: 'views/batches/batches.html',
-                    controller: 'BatchExpressionsCtrl',
-                    activeTab: 'batches'
-                }).
-                when('/dashboards', {
-                    templateUrl: 'views/dashboards/dashboard-list.html',
-                    controller: 'DashboardListCtrl',
-                    label: 'Dashboard List',
-                    activeTab: 'dashboards'
-                }).
-                when('/dashboards/:dashboardId', {
-                    templateUrl: 'views/dashboards/dashboard-detail.html',
-                    controller: 'DashboardDetailCtrl',
-                    label: '{{dashboards.dashboardId}}',
-                    activeTab: 'dashboards'
-                }).
-                when('/alerts', {
-<<<<<<< HEAD
-                    templateUrl: 'js/templates/alert-list.html',
-                    controller: 'Alerts',
-                    label: 'Alerts List',
-                    activeTab: 'alerts'
-                }).
-                when('/alerts/:alertId', {
-                    templateUrl: 'js/templates/alert-detail.html',
-                    controller: 'AlertsDetail',
-=======
-                    templateUrl: 'views/alerts/alert-list.html',
-                    controller: 'AlertListCtrl',
-                    label: 'Alert List',
-                    activeTab: 'alerts'
-                }).
-                when('/alerts/:alertId', {
-                    templateUrl: 'views/alerts/alert-detail.html',
-                    controller: 'AlertDetailCtrl',
->>>>>>> 9ae36f46
-                    label: '{{alerts.alertId}}',
-                    activeTab: 'alerts'
-                }).
-                when('/about', {
-<<<<<<< HEAD
-                    templateUrl: 'js/templates/about.html',
-                    controller: 'About',
-                    label: 'About Argus',
-                    activeTab: 'about'
-                }).
-                when('/admin', {
-                    templateUrl: 'js/templates/admin.html',
-                    controller: 'Admin',
-                    activeTab: 'admin'
-                }).
-                when('/login', {
-                    templateUrl: 'js/templates/login.html',
-                    controller: 'Login',
-                    label: 'User Login',
-                    activeTab: ''
-=======
-                    templateUrl: 'views/about/about.html',
-                    controller: 'AboutDetailCtrl',
-                    label: 'About Argus',
-                    activeTab: 'about'
-                }).
-                when('/login', {
-                    templateUrl: 'views/login/login.html',
-                    controller: 'LoginCtrl',
-                    label: 'User Login'
->>>>>>> 9ae36f46
-                }).
-                when('/topkheatmap', {
-                    templateUrl: 'views/mockups/topkheatmap.html',
-                    controller: 'TopkheatmapCtrl',
-                    label: 'Top Heatmap'
-                }).
-                when('/topkheatmaporg', {
-                    templateUrl: 'views/mockups/topkheatmaporg.html',
-                    controller: 'TopkheatmapCtrlOrg',
-                    label: 'Top Heatmap org'
-                }).
-                when('/namespace', {
-<<<<<<< HEAD
-                    templateUrl: 'js/templates/namespace.html',
-                    controller: 'Namespace',
-=======
-                    templateUrl: 'views/namespace/namespace.html',
-                    controller: 'NamespaceCtrl',
->>>>>>> 9ae36f46
-                    label: 'Namespace',
-                    activeTab: 'namespace'
-                }).
-                otherwise({
-                    redirectTo: '/dashboards'
-                });
+            when('/viewmetrics', {
+                templateUrl: 'views/viewmetrics/viewmetrics.html',
+                controller: 'ViewMetricsCtrl',
+                label: 'Metrics',
+                activeTab: 'metrics'
+            }).
+            when('/batches', {
+                templateUrl: 'views/batches/batches.html',
+                controller: 'BatchExpressionsCtrl',
+                activeTab: 'batches'
+            }).
+            when('/dashboards', {
+                templateUrl: 'views/dashboards/dashboard-list.html',
+                controller: 'DashboardListCtrl',
+                label: 'Dashboard List',
+                activeTab: 'dashboards'
+            }).
+            when('/dashboards/:dashboardId', {
+                templateUrl: 'views/dashboards/dashboard-detail.html',
+                controller: 'DashboardDetailCtrl',
+                label: '{{dashboards.dashboardId}}',
+                activeTab: 'dashboards'
+            }).
+            when('/alerts', {
+                templateUrl: 'js/templates/alert-list.html',
+                controller: 'Alerts',
+                label: 'Alerts List',
+                activeTab: 'alerts'
+            }).
+            when('/alerts/:alertId', {
+                templateUrl: 'js/templates/alert-detail.html',
+                controller: 'AlertsDetail',
+                label: '{{alerts.alertId}}',
+                activeTab: 'alerts'
+            }).
+            when('/about', {
+                templateUrl: 'js/templates/about.html',
+                controller: 'About',
+                label: 'About Argus',
+                activeTab: 'about'
+            }).
+            when('/admin', {
+                templateUrl: 'js/templates/admin.html',
+                controller: 'Admin',
+                activeTab: 'admin'
+            }).
+            when('/login', {
+                templateUrl: 'js/templates/login.html',
+                controller: 'Login',
+                label: 'User Login',
+                activeTab: ''
+            }).
+            when('/topkheatmap', {
+                templateUrl: 'views/mockups/topkheatmap.html',
+                controller: 'TopkheatmapCtrl',
+                label: 'Top Heatmap'
+            }).
+            when('/topkheatmaporg', {
+                templateUrl: 'views/mockups/topkheatmaporg.html',
+                controller: 'TopkheatmapCtrlOrg',
+                label: 'Top Heatmap org'
+            }).
+            when('/namespace', {
+                templateUrl: 'js/templates/namespace.html',
+                controller: 'Namespace',
+                label: 'Namespace',
+                activeTab: 'namespace'
+            }).
+            otherwise({
+                redirectTo: '/dashboards'
+            });
 
         growlProvider.onlyUniqueMessages(false);
         growlProvider.globalDisableCloseButton(true);
@@ -212,89 +174,26 @@
 
 argus.run(['CONFIG', '$rootScope', '$location', '$route', 'Auth', 'growl', function (CONFIG, $rootScope, $location, $route, Auth, growl) {
 
-<<<<<<< HEAD
     $rootScope.$on('$locationChangeStart', function (event, next, current) {
         var loggedIn = Auth.isLoggedIn();
         var target = Auth.getTarget();
         var path = $location.path();
         
-        if(loggedIn) {
-        	if(path === '/login') {
+        if (loggedIn) {
+        	if (path === '/login') {
         		event.preventDefault();
         		Auth.setTarget(null);
         		$location.path(target === null ? '/dashboards' : target);
         	} else {
         		Auth.setTarget(path);
-=======
-        $rootScope.$on('$locationChangeStart', function (event, next, current) {
-            var loggedIn = Auth.isLoggedIn();
-            var target = Auth.getTarget();
-            var path = $location.path();
-            
-            if(loggedIn) {
-            	if(path === '/login') {
-            		event.preventDefault();
-            		Auth.setTarget(null);
-            		$location.path(target === null ? '/dashboards' : target);
-            	} else {
-            		Auth.setTarget(path);
-            	}
-            } else if(!loggedIn && path !== '/login') {
-            	console.log('DENY');
-            	growl.error("You are not logged in.");
-            	event.preventDefault();
-            	Auth.setTarget(path);
-            	$location.path('/login');
-            } else if(!angular.isDefined(current)) {
-            	event.preventDefault();
-            	$route.reload();
-            }
-        });
-        
-        (function(config) {
-			_paq.push([ "trackPageView" ]);
-			_paq.push([ "enableLinkTracking" ]);
-			_paq.push([ "setTrackerUrl", config.piwikUrl + "piwik.php" ]);
-			_paq.push([ "setSiteId", config.piwikSiteId ]);
-			var d = document, g = d.createElement("script"), s = d.getElementsByTagName("script")[0];
-			g.type = "text/javascript";
-			g.defer = true;
-			g.async = true;
-			g.src = config.piwikUrl + "piwik.js";
-			s.parentNode.insertBefore(g, s);
-		})(CONFIG);
-        
-    }]);
-
-argusMain.controller('MainCtrl', ['$rootScope', '$scope', 'Auth', '$location', function ($rootScope, $scope, Auth, $location) {
-
-		/*
-        $scope.$watch(Auth.remoteUser, function (value, oldValue) {
-            if (angular.isUndefined(value) || value === null || (!value && oldValue)) {
-                $location.path('/login');
-            } else {
-                var target = Auth.getTarget();
-                $location.path(target === null || target === '/login' ? '/' : target);
-            }
-        }, true);
-        */
-
-        $rootScope.$on('$routeChangeSuccess', function (event, current, previous) {
-            $scope.activeTab = current.$$route.activeTab;
-        });
-
-        $scope.login = function (username, password) {
-        	if(username.indexOf("@") != -1) {
-        		username = username.substring(0, username.indexOf("@"));
->>>>>>> 9ae36f46
         	}
-        } else if(!loggedIn && path !== '/login') {
+        } else if (!loggedIn && path !== '/login') {
         	console.log('DENY');
         	growl.error("You are not logged in.");
         	event.preventDefault();
         	Auth.setTarget(path);
         	$location.path('/login');
-        } else if(!angular.isDefined(current)) {
+        } else if (!angular.isDefined(current)) {
         	event.preventDefault();
         	$route.reload();
         }
