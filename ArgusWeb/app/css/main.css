/*! Copyright (c) 2016, Salesforce.com, Inc.
 * All rights reserved.
 *
 * Redistribution and use in source and binary forms, with or without modification, are permitted provided that the following conditions are met:
 *
 *      Redistributions of source code must retain the above copyright notice, this list of conditions and the following disclaimer.
 *
 *      Redistributions in binary form must reproduce the above copyright notice, this list of conditions and the following disclaimer in the
 *      documentation and/or other materials provided with the distribution.
 *
 *      Neither the name of Salesforce.com nor the names of its contributors may be used to endorse or promote products derived from this software
 *      without specific prior written permission.
 *
 * THIS SOFTWARE IS PROVIDED BY THE COPYRIGHT HOLDERS AND CONTRIBUTORS "AS IS" AND ANY EXPRESS OR IMPLIED WARRANTIES, INCLUDING, BUT NOT LIMITED TO,
 * THE IMPLIED WARRANTIES OF MERCHANTABILITY AND FITNESS FOR A PARTICULAR PURPOSE ARE DISCLAIMED. IN NO EVENT SHALL THE COPYRIGHT HOLDER OR
 * CONTRIBUTORS BE LIABLE FOR ANY DIRECT, INDIRECT, INCIDENTAL, SPECIAL, EXEMPLARY, OR CONSEQUENTIAL DAMAGES (INCLUDING, BUT NOT LIMITED TO,
 * PROCUREMENT OF SUBSTITUTE GOODS OR SERVICES; LOSS OF USE, DATA, OR PROFITS; OR BUSINESS INTERRUPTION) HOWEVER CAUSED AND ON ANY THEORY OF
 * LIABILITY, WHETHER IN CONTRACT, STRICT LIABILITY, OR TORT (INCLUDING NEGLIGENCE OR OTHERWISE) ARISING IN ANY WAY OUT OF THE USE OF THIS SOFTWARE,
 * EVEN IF ADVISED OF THE POSSIBILITY OF SUCH DAMAGE. */
body {padding-top: 65px;}

label {
    display: inline-block;
    padding-top: 5px;
}

a:hover {text-decoration:none; color:inherit;}

.floatL {float:left;}
.floatR {float:right;}
.error, .error:focus {color:#C10101; border-color:#C10101; box-shadow:none;}

.glyphicon.glyphicon-search {margin-right:.5em; padding:6px; border:solid 1px #CCC; border-radius:5px; font-size:20px; color:#599BD9; background-color:#EEE;}
.glyphicon.glyphicon-search:hover {color:#2C4386;}

/* loading spinner small, eg input field */
.loading {border-color:#777; background:url(../img/spin.gif) 97% center no-repeat;}

#navbar li.activeTab {border-left: solid 1px #DDD; border-right: solid 1px #DDD; background-color: #FFF; color:#444; font-weight:bold;}
#navbar li.topMenu {position:relative;}
#navbar li.topMenu ul.subMenu {
  display:none;
  position:absolute;
  top:40px;
  right:4px;
  padding:0;
  box-shadow:2px 2px 3px 0px #EEE;
  list-style:none;
  border:solid 1px #CCC;
  background:#FFF;
  z-index:9;
}
#navbar li a.glyphicon {font-size:20px; color:#777;}
#navbar .topMenu ul.subMenu li {margin:5px 0; padding:2px 7px; text-align:right;}
#navbar .topMenu ul.subMenu li:hover {background-color:#EEE;}
#navbar .topMenu ul.subMenu a:hover {text-decoration:none;}
#navbar .topMenu:hover ul.subMenu {display:block;}

.breadcrumb {
  position:absolute;
  display:inline-block;
  margin:10px 0 0 0;
  padding:0 0 5px 0;
  background-color:#FFF;
  font-size:16px;
}
.breadcrumb > li + li:before {display:none;}

.nav {margin-top: 10px; margin-bottom: 15px;}
.navbar-fixed-top .nav {margin-top: 0; margin-bottom: 0;}

.h3 {margin-top: 10px;}
h3.bcTitle {margin:11px 0 0 35px; font-size:18px;}
h5.bcDesc {margin-bottom:20px; font-weight:normal;}

.rowIndicator {position:relative; margin-bottom:.5em;}
.serviceItem {position:absolute; top:9px; z-index:9; padding:1em 1em 1.5em 1em; width:110px; border:solid 1px #CCC; border-radius:5px; text-align:center; vertical-align:top}
.rowIndicator.largeLabel .serviceItem {padding:.5em 1em;}
.serviceItem .serviceName {margin-bottom:.5em; font-size:14px; font-weight:bold;}
.serviceItem .statusIndicator {display:inline-block; width:15px; height:15px; border:solid 1px; border-radius:10px;}
.serviceItem .statusIndicator.red {background-color:red; border-color:red;}
.serviceItem .statusIndicator.orange {background-color:orange; border-color:orange;}
.serviceItem .statusIndicator.green {background-color:green; border-color:green;}
.smallChart {padding-left:8em; width:100%;}

/* metrics & discovery lookup */
.metricFields {width:35%; margin-top:.5em;}
.metricFields, .metricFields .form-control {margin:0 2em .5em 0;}

/* main graph/chart - i.e. metrics */
#graphContainer {margin:1.5em auto 0; min-width:310px; height:400px;}

/* autocomplete */
.autoComplete .category {padding:4px; border:1px solid #71ABCE; border-radius:5px; font-size:11px;}

/* btn last */
.btn-last {
    border-left: none;
    border-top-left-radius: 0;
    border-bottom-left-radius: 0;
}

/* Growl settings */
.growl-container.growl-fixed.top-center {
    top : 2em!important;
    width: 25%!important;
    max-width: 50%!important;
    text-align: center;
}

.growl-container > .growl-item {
    padding-right:0!important;
}

.pagination {
    margin:0!important;
}

.table-header-rotated th.row-header{
  width: auto;
}

.table-header-rotated td{
  width: 40px;
  border-top: 1px solid #dddddd;
  border-left: 1px solid #dddddd;
  border-right: 1px solid #dddddd;
  border-bottom: 1px solid #dddddd;
  vertical-align: middle;
  text-align: center;
}

.table-header-rotated th.rotate-45{
  height: 140px;
  width: 50px;
  min-width: 40px;
  max-width: 50px;
  position: relative;
  vertical-align: bottom;
  padding: 0;
  font-size: 12px;
  line-height: 0.8;
}

.table-header-rotated th.rotate-45 > div{
  position: relative;
  top: 12px;
  left: 70px; /* 80 * tan(45) / 2 = 40 where 80 is the height on the cell and 45 is the transform angle*/
  height: 100%;
  -ms-transform:skew(-45deg,0deg);
  -moz-transform:skew(-45deg,0deg);
  -webkit-transform:skew(-45deg,0deg);
  -o-transform:skew(-45deg,0deg);
  transform:skew(-45deg,0deg);
  overflow: hidden;
  border-left: 1px solid #dddddd;
  border-right: 1px solid #dddddd;
  border-top: 1px solid #dddddd;
}

.table-header-rotated th.rotate-45 span {
  -ms-transform:skew(45deg,0deg) rotate(315deg);
  -moz-transform:skew(45deg,0deg) rotate(315deg);
  -webkit-transform:skew(45deg,0deg) rotate(315deg);
  -o-transform:skew(45deg,0deg) rotate(315deg);
  transform:skew(45deg,0deg) rotate(315deg);
  position: absolute;
  bottom: 65px; /* 40 cos(45) = 28 with an additional 2px margin*/
  left: -35px; /*Because it looked good, but there is probably a mathematical link here as well*/
  display: inline-block;
  // width: 100%;
  width: 160px; /* 80 / cos(45) - 40 cos (45) = 85 where 80 is the height of the cell, 40 the width of the cell and 45 the transform angle*/
  text-align: left;
  // white-space: nowrap; /*whether to display in one line or not*/
  word-wrap: break-word;
}

/* vertical align table cells */
.table > thead > tr > th,
.table > tbody > tr > th,
.table > tfoot > tr > th,
.table > thead > tr > td,
.table > tbody > tr > td,
.table > tfoot > tr > td {vertical-align: middle;}

.table th:hover{
    cursor: pointer;
}

.search-bar .dropdown-menu {
    margin: 0 0 0 0;
    border-radius: 0px 0px 4px 4px;
    width: calc(100% - 47px - 40px);
    max-height: 300px;
    overflow: scroll;
}

/* chart styles */

/* main elements */
.chartContainer {padding-top:1em; border:solid 1px lightgrey; border-radius:5px;}
.lineChartToolbar {margin-left:3em;}

.axis path,
.axis line {
  fill: none;
  stroke: #000;
  shape-rendering: crispEdges;
}
.x.axis path {
  display: none;
}
.xBrush.axis path {
  display: none;
}

.line {
  fill: none;
  stroke: steelblue;
  stroke-width: 1.5px;
  clip-path: url('#clip');
}
.brushLine {
  fill: none;
  stroke: steelblue;
  stroke-width: 1.5px;
}

.chartOverlay {
  stroke: #CCC;
  fill: none;
  pointer-events: all;
  cursor: crosshair;
}

.focus circle {
  opacity: 0.5;
}
g.legend-items text {
  color: #444;
  font-size: 12px;
}
g.legend-items circle {
  opacity: 0.5;
}
g.legend-items text .timestamp {
  font-variant: small-caps;
}
g.legend-items text .value {
  font-weight: 600;
  font-size: 14px;
}
.legend rect {
  fill: #eee;
  stroke: steelblue;
  opacity: 0.9;
}

.crossLine {
  fill: none;
  stroke: #000;
  stroke-width: 1px;
  stroke-dasharray: 3,3; /* dotted line*/
}

.tick line {stroke: lightgrey;}
.tick text {fill:#606060;}

.grid line{
  stroke: lightgrey; /* grid line */
  opacity: 0.7;
}

.grid text{
  visibility: hidden;
}
.grid path {
  stroke:white;
}
<<<<<<< HEAD
=======
.date-range{
  float: right;
}
>>>>>>> 5e81402b
div.loadingSpinner {
  width: 80px;
  height: 80px;
  margin: 100px auto;
  position: relative;
  content:url(../img/ajax-loader.gif);
}

.GMT-select {
  padding: 3px;
}<|MERGE_RESOLUTION|>--- conflicted
+++ resolved
@@ -277,12 +277,9 @@
 .grid path {
   stroke:white;
 }
-<<<<<<< HEAD
-=======
 .date-range{
   float: right;
 }
->>>>>>> 5e81402b
 div.loadingSpinner {
   width: 80px;
   height: 80px;
