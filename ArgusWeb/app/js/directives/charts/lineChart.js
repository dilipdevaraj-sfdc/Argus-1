--- conflicted
+++ resolved
@@ -881,11 +881,8 @@
 
             //extent, k is the least number of points in one line you want to see on the main chart view
             function setZoomExtent(k){
-<<<<<<< HEAD
                 if(!currSeries || currSeries.length === 0) return;
-=======
-              //TODO: deal with empty data
->>>>>>> b350ff5c
+
                 var numOfPoints= currSeries[0].data.length;
                 //choose the max among all the series
                 for(var i = 1; i < currSeries.length; i++){
