--- conflicted
+++ resolved
@@ -568,14 +568,6 @@
 			// mouse interaction on the chart
 			function mouseMove(mousePositionData, noSync) {
 				if (!seriesBeingDisplayed || seriesBeingDisplayed.length === 0) return;
-<<<<<<< HEAD
-				var mousePositionData = ChartElementService.getMousePositionData(x, y, d3.mouse(this));
-
-				var snapPoint;
-				if (ChartToolService.isBrushInNonEmptyRange(x.domain(), dateExtent)) {
-					snapPoint = ChartElementService.updateMouseRelatedElements(allSize, scope.menuOption, focus, tipItems, tipBox,
-						seriesBeingDisplayed, scope.sources, x, y, extraY, mousePositionData, isDataStacked);
-=======
 				var brushInNonEmptyRange = ChartToolService.isBrushInNonEmptyRange(x.domain(), dateExtent);
 				if (mousePositionData === undefined) mousePositionData = ChartElementService.getMousePositionData(x, y, d3.mouse(this));
 				var dataPoints, newMousePositionData;
@@ -599,7 +591,6 @@
 					}
 					newMousePositionData = snapPoint && scope.menuOption.isSnapCrosslineOn ? snapPoint : mousePositionData;
 					ChartElementService.updateCrossLines(allSize, dateFormatter, scope.menuOption.yAxisConfig.formatYaxis, focus, newMousePositionData);
->>>>>>> 7ad1fb7b
 				}
 				// sort tooltip items if its needed
 				if (scope.menuOption.tooltipConfig.isTooltipSortOn) {
@@ -646,15 +637,7 @@
 						positionX: x(mouseX),
 						positionY: mouseMoveElement.select('[name=crossLineTipX]').node().getBBox().height + 3  // crossLineTipPadding
 					};
-<<<<<<< HEAD
-					if (brushInNonEmptyRange) {
-						ChartElementService.updateMouseRelatedElements(allSize, scope.menuOption, focus, tipItems, tipBox,
-							seriesBeingDisplayed, scope.sources, x, y, extraY, mousePositionData, isDataStacked);
-					}
-					ChartElementService.updateCrossLines(allSize, dateFormatter, scope.menuOption.yAxisConfig.formatYaxis, focus, mousePositionData);
-=======
 					mouseMove(mousePositionData, true);
->>>>>>> 7ad1fb7b
 				}
 			}
 
