'use strict';
/*global angular:false, d3:false, $:false, window:false, screen:false, console:false */

angular.module('argus.directives.charts.lineChart', [])
.directive('lineChart', ['$timeout', 'Storage', 'ChartToolService', 'ChartElementService', 'UtilService', function($timeout, Storage, ChartToolService, ChartElementService, UtilService) {
	//--------------------resize all charts-------------------
	var resizeTimeout = 250; //the time for resize function to fire
	var resizeJobs = [];
	var timer;
	var fullscreenChartID;

	function resizeHelper(){
		$timeout.cancel(timer); //clear to improve performance
		timer = $timeout(function () {
			if (fullscreenChartID === undefined) {
				resizeJobs.forEach(function (resizeJob) { //resize all the charts
					resizeJob.resize();
				});
			} else { // resize only one chart that in fullscreen mode
				var chartToFullscreen = resizeJobs.filter(function (item) {
					return item.chartID === fullscreenChartID;
				});
				chartToFullscreen[0].resize();
				if (window.innerHeight !== screen.height) {
					// reset the ID after exiting full screen
					fullscreenChartID = undefined;
				}
			}
		}, resizeTimeout); //only execute resize after a timeout
	}

	d3.select(window).on('resize', resizeHelper);

	//---------------------sync all charts-----------------------
	var syncChartJobs = {};
	function syncChartMouseMoveAll(mouseX, focusChartId){
		for(var key in syncChartJobs){
			if(!syncChartJobs.hasOwnProperty(key) || key === focusChartId) continue;
			syncChartJobs[key].syncChartMouseMove(mouseX);
		}
	}

	function syncChartMouseOutAll(focusChartId){
		for(var key in syncChartJobs){
			if(!syncChartJobs.hasOwnProperty(key) || key === focusChartId) continue;
			syncChartJobs[key].syncChartMouseOut();
		}
	}

	return {
		restrict: 'E',
		replace: true,
		scope: {
			chartConfig: '=chartconfig',
			series: '=series',
			dateConfig: '=dateconfig'
		},
		templateUrl: 'js/templates/charts/topToolbar.html',
		controller: ['$scope', '$filter', '$uibModal', '$window', 'Metrics', 'DownloadHelper', 'growl',  '$routeParams', function($scope, $filter, $uibModal, $window, Metrics, DownloadHelper, growl, $routeParams) {
			$scope.hideMenu = true;
			$scope.dateRange = '';
			$scope.changeToFullscreen = false;
			$scope.dashboardId = $routeParams.dashboardId;

			$scope.sources = [];
			$scope.otherSourcesHidden = false;
			$scope.noDataSeries = [];
			$scope.invalidSeries = [];
			var hiddenSourceNames = [];


			$scope.extraYAxisSet = new Set();
			$scope.series.forEach(function(e){
				if(e.extraYAxis){
					$scope.extraYAxisSet.add(e.extraYAxis);
				}
			});

            $scope.updateStorage = function () {
				Storage.set('menuOption_' + $scope.dashboardId + '_' + $scope.chartConfig.chartId, $scope.menuOption);
			};
			// read menuOption from local storage; use default one if there is none
			$scope.menuOption = angular.copy(Storage.get('menuOption_' + $scope.dashboardId + '_' + $scope.chartConfig.chartId));
			if ($scope.menuOption === null) {
				$scope.menuOption = angular.copy(ChartToolService.defaultMenuOption);
				$scope.updateStorage();
			}
			// reformat existing stored menuOption
			if ($scope.menuOption.tooltipConfig === undefined) {
				$scope.menuOption.tooltipConfig = {
					rawTooltip: $scope.menuOption.rawTooltip,
					customTooltipFormat: $scope.menuOption.customTooltipFormat,
					leadingNum: $scope.menuOption.leadingNum,
					trailingNum: $scope.menuOption.trailingNum,
					isTooltipSortOn: $scope.menuOption.isTooltipSortOn
				};
			}
			if ($scope.menuOption.yAxisConfig === undefined){
				$scope.menuOption.yAxisConfig = {
					formatYaxis: $scope.menuOption.formatYaxis,
					numTicksYaxis: $scope.menuOption.numTicksYaxis
				};
			}

			var dashboardId = $routeParams.dashboardId; //this is used in chartoptions scope
			$scope.openChartOptions = function(chartId, chartTitle) {
				if (!chartId) return;

				var optionsModal = $uibModal.open({
					// scope: $scope,
					resolve: {
						menuOption: function () {
							return $scope.menuOption;
						}
					},
					templateUrl: 'js/templates/modals/chartOptions.html',
					windowClass: 'chartOptions',
					size: 'lg',
					// controller: chartOptions,     // ['optionsModal', 'menuOption', ChartOptions],
					// controllerAs: 'ChartOptions',     // modal options
					controller: ['$scope', function($scope) {

						// set $scope items from $resolve method above - only way to 'watch' $scope for changes in chart options.
						$scope.menuOption = $scope.$resolve.menuOption;

						$scope.chartId = chartId;
						$scope.chartTitle = chartTitle;
						$scope.applyToAllGraphs = false;

						// display current date in 'sample' format
						var currDate = new Date();
						var sampleDateFormat = '%-m/%-d/%y %H:%M:%S'; // 'Sat Nov 5 1929 11:58'

						$scope.dateFormatOutput = d3.timeFormat(sampleDateFormat)(currDate);

						// update date format to show sample date in modal view
						$scope.updateDateFormatOutput = function() {
							var userInputDateFormat = $scope.menuOption.dateFormat ? $scope.menuOption.dateFormat : sampleDateFormat;
							$scope.dateFormatOutput = d3.timeFormat(userInputDateFormat)(new Date());
						};

						// display date in correct format when modal opens: either menuOptions OR current date with 'sampleDateFormat'
						$scope.updateDateFormatOutput();

						$scope.resetSettings = function () {
							// set menuOption back to default (both in the modal scope and outer chart scope). can be stored in separate properties file for charts
							$scope.menuOption = angular.copy(ChartToolService.defaultMenuOption);
							angular.element('#topTb-' + $scope.chartId).scope().menuOption = $scope.menuOption;
							// update localStorage
							// Storage.set('menuOption_' + dashboardId + '_' + $scope.chartId, $scope.menuOption);
						};

						$scope.updateSettingsToAllGraphs = function () {
							// update all graphs on dashboard with current scope.menuOption settings
							if ($scope.applyToAllGraphs) {
								//update localStorage for each chart
								resizeJobs.forEach(function (job) {
									Storage.set('menuOption_' + dashboardId + '_' + job.chartID, $scope.menuOption);
								});
							}
						};

						$scope.saveSettings = function () {
							Storage.set('menuOption_' + dashboardId + '_' + $scope.chartId, angular.copy($scope.menuOption));
							optionsModal.close();
							if ($scope.applyToAllGraphs) {
								// manually refresh page so all charts are updated with settings
								$window.location.reload();
							}
						};

						$scope.close = function () {
							optionsModal.close();
						};

						// add lightMask class when modal is opened
						optionsModal.opened.then(function () {
							$('body').addClass('lightMask');
						});

						// remove lightMask class when modal is closed
						optionsModal.result.then(function () {
							angular.noop();
						}, function () {
							$('body').removeClass('lightMask');
						});
					}]
				});
			};

			$scope.updateFullscreenChartID= function (clickedChartID) {
				// using the button to toggle on and off full screen
				fullscreenChartID = clickedChartID;
				$scope.changeToFullscreen = screen.height !== window.innerHeight;
			};

			$scope.downloadData = function (queryFunction) {
				// each metric expression will be a separate file
				var dataHandler, filename, chartTitle;
				if ($scope.chartConfig.title !== undefined && $scope.chartConfig.title.text !== undefined) {
					chartTitle = $scope.chartConfig.title.text;
				} else {
					chartTitle = 'data';
				}
				switch (queryFunction) {
					case 'query':
						dataHandler = function (data) { return JSON.stringify(data.slice(0, data.length)); };
						filename = chartTitle + '.json';
						break;
					case 'downloadCSV':
						dataHandler = function (data) { return data[0]; };
						filename = chartTitle + '.csv';
						break;
				}
				$scope.chartConfig.expressions.map(function (expression) {
					growl.info('Downloading data...');
					Metrics[queryFunction]({expression: expression}).$promise.then(function (data) {
						DownloadHelper.downloadFile(dataHandler(data), filename);
					}, function (error) {
						growl.error('Data cannot be download this time');
						console.log(error);
					});
				});
			};

			$scope.labelTextColor = function(source) {
				var color;
				var chartType = $scope.chartConfig.chartType;
				if (source.displaying) {
					var elementWithColor = d3.select('.' + source.graphClassName + '_brush' + UtilService.capitalizeString(chartType));
					if (elementWithColor.empty()) {
						// have a default color
						color = source.color;
					} else {
						switch (chartType) {
							case 'stackarea':
							case 'area':
								color = elementWithColor.style('fill');
								break;
							// case 'line':
							default:
								color = elementWithColor.style('stroke');
						}
					}
				} else {
					color = '#FFF';
				}
				return color;
			};

			$scope.toggleSource = function(source) {
				toggleGraphOnOff(source);
				$scope.updateGraphAndScale(hiddenSourceNames);
			};

			// show ONLY this 1 source, hide all others
			$scope.hideOtherSources = function(sourceToShow) {
				var sources = $scope.sources;
				for (var i = 0; i < sources.length; i++) {
					if (sourceToShow.name !== sources[i].name) {
						toggleGraphOnOff(sources[i]);
					}
				}
				$scope.updateGraphAndScale(hiddenSourceNames);
				$scope.otherSourcesHidden = !$scope.otherSourcesHidden;
			};

			function toggleGraphOnOff (source) {
				// d3 select with dot in ID name: http://stackoverflow.com/questions/33502614/d3-how-to-select-element-by-id-when-there-is-a-dot-in-id
				// var graphID = source.name.replace(/\s+/g, '');
				var displayProperty = source.displaying? 'none' : null;
				if (source.displaying) {
					displayProperty = 'none';
					hiddenSourceNames.push(source.name);
				} else {
					displayProperty = null;
					var index = hiddenSourceNames.findIndex(function(i){ return i === source.name });
					if (index !== -1) hiddenSourceNames.splice(index, 1);
				}
				source.displaying = !source.displaying;
				d3.selectAll('.' + source.graphClassName)
					.style('display', displayProperty)
					.attr('displayProperty', displayProperty);//this is for recording the display property when circle is outside range
			}
		}],
		// compile: function (iElement, iAttrs, transclude) {},
		link: function (scope, element) {
			/**
			 * not using chartIdIndex because when reload the chart by 'sumbit' button
			 * or other single page app navigate button the chartId is not reset
			 * to 1, only by refreshing the page would the chartId be reset to 0
			 */

			var chartId = scope.chartConfig.chartId;
			var chartType = scope.chartConfig.chartType;
			var series = scope.series;
			var startTime = scope.dateConfig.startTime;
			var endTime = scope.dateConfig.endTime;
			var GMTon = scope.dateConfig.gmt;
			var chartOptions = scope.chartConfig;
			var extraYAxisSet = scope.extraYAxisSet;

			/** 'smallChart' settings:
				height: 150
				no timeline, date range, option menu
				only left-side Y axis
				fewer x-axis tick labels
			*/

			var agYMin, agYMax, yScaleType = 'linear';
			var yScaleConfigValue;
			if (chartOptions.yAxis){
				agYMin = chartOptions.yAxis.min;
				agYMax = chartOptions.yAxis.max;
				if ((chartOptions.yAxis.type !== undefined) && (typeof chartOptions.yAxis.type === 'string')) {
					var yScaleTypeInput = chartOptions.yAxis.type.toLowerCase();
					switch (yScaleTypeInput){
						case 'log':
						case 'logarithmic':
							yScaleType = 'log';
							yScaleConfigValue = parseInt(chartOptions.yAxis.base);
							break;
						case 'pow':
						case 'power':
							yScaleType = 'power';
							yScaleConfigValue = parseInt(chartOptions.yAxis.exponent);
							break;
					}
				}
			}
			// provide support for yaxis lower case situation.
			if (chartOptions.yaxis !== undefined) {
				agYMin = agYMin || chartOptions.yaxis.min;
				agYMax = agYMax || chartOptions.yaxis.max;
			}
			if (isNaN(agYMin)) agYMin = undefined;
			if (isNaN(agYMax)) agYMax = undefined;

			var dateExtent; //extent of non empty data date range
			var topToolbar = $(element); //jquery selection
			var container = topToolbar.parent()[0];//real DOM

			var maxScaleExtent = 100; //zoom in extent
			var currSeries = series;  // series after being processed
			var seriesBeingDisplayed; //what's being show on the screen

			//---------------- check if it is a small chart (need to be called first) --------------
			var isSmallChart = chartOptions.smallChart === undefined? false: chartOptions.smallChart;

			var dateFormatter = ChartToolService.generateDateFormatter(GMTon, scope.menuOption.dateFormat, isSmallChart);
			var messagesToDisplay = [ChartToolService.defaultEmptyGraphMessage];
			// color scheme
			var z = ChartToolService.setColorScheme(scope.menuOption.colorPalette);
			// determine chart layout and dimensions
			var containerHeight = isSmallChart ? 150 : 330;
			var containerWidth = $('#' + chartId).width();
			// remember the original size
			var defaultContainerWidth = -1;
			if (chartOptions.chart !== undefined) {
				containerHeight = chartOptions.chart.height === undefined ? containerHeight: chartOptions.chart.height;
				if (chartOptions.chart.width !== undefined) {
					containerWidth = chartOptions.chart.width;
					defaultContainerWidth = containerWidth;
				}
			}
			var defaultContainerHeight = containerHeight;
			// calculate width, height and margin for both brush and graphs
			var allSize = ChartToolService.calculateDimensions(containerWidth, containerHeight, isSmallChart, scope.menuOption.isBrushOn, extraYAxisSet.size);

			//setup graph variables
			var x, x2, y, y2, yScalePlain, extraY, extraYScalePlain, extraY2,
				xAxis, xAxis2, yAxis, yAxisR, xGrid, yGrid, extraYAxisR,
				graph, graph2, extraGraph, extraGraph2,
				brush, brushMain, zoom,
				svg, svg_g, mainChart, xAxisG, xAxisG2, yAxisG, yAxisRG, xGridG, yGridG, extraYAxisRG,//g
				focus, context, clip, brushG, brushMainG, chartRect,//g
				tooltip, tipBox, tipItems,
				crossLine,
				names, colors, graphClassNames,
				flagsG, labelTip,
				stack;
			var isDataStacked = chartType === 'stackarea';

			// setup: initialize all the graph variables
			function setUpGraphs() {
				if (isDataStacked) stack = d3.stack();

				var xy = ChartToolService.getXandY(scope.dateConfig, allSize, yScaleType, yScaleConfigValue);
				x = xy.x;
				y = xy.y;
				yScalePlain = xy.yScalePlain;

				var axises = ChartElementService.createAxisElements(x, y, isSmallChart, scope.menuOption.yAxisConfig);
				var grids = ChartElementService.createGridElements(x, y, allSize, isSmallChart, scope.menuOption.yAxisConfig.numTicksYaxis);

				xAxis = axises.xAxis;
				yAxis = axises.yAxis;
				yAxisR = axises.yAxisR;
				xGrid = grids.xGrid;
				yGrid = grids.yGrid;

				graph = ChartElementService.createGraph(x, y, chartType);

				var smallBrush = ChartElementService.createBrushElements(scope.dateConfig, allSize, isSmallChart, chartType, brushed, yScaleType, yScaleConfigValue);
				xAxis2 = smallBrush.xAxis;
				x2 = smallBrush.x;
				y2 = smallBrush.y;
				graph2 = smallBrush.graph;
				brush = smallBrush.brush;

				brushMain = ChartElementService.createMainBrush(allSize, brushedMain);

				var chartContainerElements = ChartElementService.generateMainChartElements(allSize, container);
				svg = chartContainerElements.svg;
				svg_g = chartContainerElements.svg_g; // clip, flags, brush area,
				mainChart = chartContainerElements.mainChart; // zoom, axis, grid

				zoom = ChartElementService.createZoom(allSize, zoomed, mainChart);

				var axisesElement = ChartElementService.appendAxisElements(allSize, mainChart, axises, chartOptions.xAxis, chartOptions.yAxis);
				xAxisG = axisesElement.xAxisG;
				yAxisG = axisesElement.yAxisG;
				yAxisRG = axisesElement.yAxisRG;

				var gridsElement = ChartElementService.appendGridElements(allSize, mainChart, xGrid, yGrid);
				xGridG = gridsElement.xGridG;
				yGridG = gridsElement.yGridG;

				//extra YAxis setup
				if(extraYAxisSet.size > 0){
					var extraYAxisRelatedElements = ChartElementService.createExtraYAxisRelatedElements(x, x2, extraYAxisSet, allSize, yScaleType, yScaleConfigValue, scope.menuOption.yAxisConfig, mainChart);
					extraY = extraYAxisRelatedElements.extraY;
					extraYScalePlain = extraYAxisRelatedElements.extraYScalePlain;
					extraYAxisR = extraYAxisRelatedElements.extraYAxisR;
					extraYAxisRG = extraYAxisRelatedElements.extraYAxisRG;
					extraGraph = extraYAxisRelatedElements.extraGraph;
					extraY2 = extraYAxisRelatedElements.extraY2;
					extraGraph2 = extraYAxisRelatedElements.extraGraph2;
				}


				//Brush, zoom, pan
				//clip path
				clip = ChartElementService.appendClip(allSize, svg_g, chartId);

				//brush area
				var smallBrushElement = ChartElementService.appendBrushWithXAxisElements(allSize, svg_g, xAxis2);
				context = smallBrushElement.context;
				xAxisG2 = smallBrushElement.xAxisG2;

				// flags and annotations
				var flagsElement = ChartElementService.appendFlagsElements(svg_g, chartId);
				flagsG = flagsElement.flagsG;
				labelTip = flagsElement.labelTip;

				// tooltip setup
				var tooltipElement = ChartElementService.appendTooltipElements(svg_g);
				tooltip = tooltipElement.tooltip;
				tipBox = tooltipElement.tipBox;
				tipItems = tooltipElement.tipItems;
				// get color
				ChartToolService.bindDefaultColorsWithSources(z, names);
				// populate stack if its needed
				if (isDataStacked) {
					stack.keys(names)
						.order(d3.stackOrderNone)
						.offset(d3.stackOffsetNone);
				}
			}

			function renderGraphs (series) {
				// downsample if its needed
				currSeries = ChartToolService.downSample(series, containerWidth, scope.menuOption.downSampleMethod);
				// compute stack data if its needed
				if (isDataStacked) {
					currSeries = ChartToolService.addStackedDataToSeries(currSeries, stack);
				}
				seriesBeingDisplayed = currSeries;

<<<<<<< HEAD
				var xyDomain = ChartToolService.getXandYDomainsOfSeries(currSeries, isDataStacked);
=======
				var xyDomain = ChartToolService.getXandYDomainsOfSeries(currSeries, extraYAxisSet);
>>>>>>> 71cb67c2
				var xDomain = xyDomain.xDomain;
				var yDomain = xyDomain.yDomain;
				var extraYDomain = xyDomain.extraYDomain;

				//startTime/endTime will not be 0
				if(!startTime) startTime = xDomain[0];
				if(!endTime) endTime = xDomain[1];
				x.domain(xDomain); //doing this cause some date range are defined in metric queries and regardless of ag-date
				function processYDomain(yDomain, agYMin, agYMax){
					// if only a straight line is plotted
					if (yDomain[0] === yDomain[1]) {
						yDomain[0] -= ChartToolService.yAxisPadding;
						yDomain[1] += 3 * ChartToolService.yAxisPadding;
					}

<<<<<<< HEAD
				// if only a straight line is plotted
				if (yDomain[0] === yDomain[1]) {
					yDomain[0] -= ChartToolService.yAxisPadding;
					yDomain[1] += 3 * ChartToolService.yAxisPadding;
				}
				// check if user has provide any y domain requirement
				var mainChartYDomain = yDomain.slice();
				if (agYMin !== undefined) mainChartYDomain[0] = agYMin;
				if (agYMax !== undefined) mainChartYDomain[1] = agYMax;
				if (yScaleType === 'log') {
					// log(0) does not exist
					if (mainChartYDomain[0] === 0) mainChartYDomain[0] = 1;
					if (mainChartYDomain[1] === 0) mainChartYDomain[1] = 1;
					if (yDomain[0] === 0) yDomain[0] = 1;
					if (yDomain[1] === 0) yDomain[1] = 1;
=======
					// check if user has provide any y domain requirement
					var mainChartYDomain = yDomain.slice();
					if (agYMin !== undefined) mainChartYDomain[0] = agYMin;
					if (agYMax !== undefined) mainChartYDomain[1] = agYMax;
					if (yScaleType === 'log') {
						// log(0) does not exist
						if (mainChartYDomain[0] === 0) mainChartYDomain[0] = 1;
						if (mainChartYDomain[1] === 0) mainChartYDomain[1] = 1;
						if (yDomain[0] === 0) yDomain[0] = 1;
						if (yDomain[1] === 0) yDomain[1] = 1;

					}
					y.domain(mainChartYDomain);
>>>>>>> 71cb67c2
				}

				// update brush's x and y
				processYDomain(yDomain, agYMin, agYMax);
				x2.domain(xDomain);
				y2.domain(yDomain);
				for(var iSet of extraYAxisSet){
					processYDomain(extraYDomain[iSet], undefined, undefined); //TODO add agmin/max for extra yAxis
					extraY2[iSet].domain(extraYDomain[iSet]);
				}

				dateExtent = xDomain;

				currSeries.forEach(function (metric, index) {
					if (metric.data.length === 0) return;
					var tempColor = metric.color === null ? z(metric.name) : metric.color;
<<<<<<< HEAD
					var chartOpacity;
					switch (chartType) {
						case 'area':
							chartOpacity = ChartToolService.calculateGradientOpacity(index, currSeries.length);
							break;
						case 'stackarea':
							chartOpacity = 0.8;
							break;
						default:
							chartOpacity = 1;
					}

					ChartElementService.renderGraph(mainChart, tempColor, metric, graph, chartId, chartType, chartOpacity);
					ChartElementService.renderBrushGraph(context, tempColor, metric, graph2, chartType, chartOpacity);
=======
					// TODO: make this a constant somewhere else
					var chartOpacity = chartType === 'area'? 0.9 - 0.7*(index/currSeries.length): 1;
					if(!metric.extraYAxis){
						ChartElementService.renderGraph(mainChart, tempColor, metric, graph, chartId, chartType, chartOpacity);
						ChartElementService.renderBrushGraph(context, tempColor, metric, graph2, chartType, chartOpacity);
					}else{
						ChartElementService.renderGraph(mainChart, tempColor, metric, extraGraph[metric.extraYAxis], chartId, chartType, chartOpacity);
						ChartElementService.renderBrushGraph(context, tempColor, metric, extraGraph2[metric.extraYAxis], chartType, chartOpacity);
					}

					ChartElementService.renderFocusCircle(focus, tempColor, metric.graphClassName);
>>>>>>> 71cb67c2
					ChartElementService.renderTooltip(tipItems, tempColor, metric.graphClassName);
					// annotations
					if (!metric.flagSeries) return;
					var flagSeries = metric.flagSeries.data;
					flagSeries.forEach(function (d) {
						ChartElementService.renderAnnotationsLabels(flagsG, labelTip, tempColor, metric.graphClassName, d, dateFormatter);
					});
				});
				maxScaleExtent = ChartToolService.setZoomExtent(series, zoom);
				ChartElementService.updateAnnotations(series, scope.sources, x, flagsG, allSize.height);
			}

			//this function add the overlay element to the graph when mouse interaction takes place
			//need to call this after drawing the lines in order to put mouse interaction overlay on top
			function addOverlay() {
				// Mouseover focus and crossline
				focus = ChartElementService.appendFocus(mainChart);
				crossLine = ChartElementService.appendCrossLine(focus);
				currSeries.forEach(function (metric) {
					if (metric.data.length === 0) return;
					var tempColor = metric.color === null ? z(metric.name) : metric.color;
					ChartElementService.renderFocusCircle(focus, tempColor, metric.graphClassName);
				});
				//the graph rectangle area
				chartRect = ChartElementService.appendChartRect(allSize, mainChart, mouseOverChart, mouseOutChart, mouseMove, zoom);
				// the brush overlay
				brushG = ChartElementService.appendBrushOverlay(context, brush, x.range());
				brushMainG = ChartElementService.appendMainBrushOverlay(mainChart, mouseOverChart, mouseOutChart, mouseMove, zoom, brushMain);
			}

			function mouseMove() {
				if (!seriesBeingDisplayed || seriesBeingDisplayed.length === 0) return;
				var mousePositionData = ChartElementService.getMousePositionData(x, y, d3.mouse(this));
<<<<<<< HEAD
				if (ChartToolService.isBrushInNonEmptyRange(x.domain(), dateExtent)) {
					ChartElementService.updateMouseRelatedElements(allSize, scope.menuOption.tooltipConfig, focus, tipItems, tipBox,
						seriesBeingDisplayed, scope.sources, x, y, mousePositionData, isDataStacked);
				}
				ChartElementService.updateCrossLines(allSize, dateFormatter, scope.menuOption.yAxisConfig.formatYaxis, focus, mousePositionData);
=======
				var brushInNonEmptyRange = ChartToolService.isBrushInNonEmptyRange(x.domain(), dateExtent);

				ChartElementService.updateFocusCirclesToolTipsCrossLines(allSize, dateFormatter,
					scope.menuOption.yAxisConfig.formatYaxis, scope.menuOption.tooltipConfig, focus, tipItems, tipBox,
					series, scope.sources, x, y, mousePositionData, brushInNonEmptyRange, extraY);
>>>>>>> 71cb67c2

				if (chartId in syncChartJobs) syncChartMouseMoveAll(mousePositionData.mouseX, chartId);
			}

			function mouseOverChart() {
				var brushInNonEmptyRange = ChartToolService.isBrushInNonEmptyRange(x.domain(), dateExtent);
				ChartElementService.showFocusAndTooltip(focus, tooltip, scope.menuOption.isTooltipOn, brushInNonEmptyRange);
				crossLine.selectAll('.crossLineY').style('display', null);
			}

			function mouseOutChart() {
				ChartElementService.hideFocusAndTooltip(focus, tooltip);
				syncChartMouseOutAll();
			}

			//sync vertical focus line across charts, mouseX is the timestamp
			function syncChartMouseMove(mouseX) {
				if(mouseX < x.domain()[0] || mouseX > x.domain()[1]){
					// mouseOutChart
					ChartElementService.hideFocusAndTooltip(focus, tooltip);
				} else {
					// moueOverChart
					var brushInNonEmptyRange = ChartToolService.isBrushInNonEmptyRange(x.domain(), dateExtent);
					ChartElementService.showFocusAndTooltip(focus, tooltip, scope.menuOption.isTooltipOn, brushInNonEmptyRange);
					crossLine.selectAll('.crossLineY').style('display', 'none');
					// mouseMove
					var mousePositionData = {
						mouseX: mouseX,
						positionX: x(mouseX),
						positionY: focus.select('[name=crossLineTipX]').node().getBBox().height + 3  // crossLineTipPadding
					};
<<<<<<< HEAD
					if (brushInNonEmptyRange) {
						ChartElementService.updateMouseRelatedElements(allSize, scope.menuOption.tooltipConfig, focus, tipItems, tipBox,
							seriesBeingDisplayed, scope.sources, x, y, mousePositionData, isDataStacked);
					}
					ChartElementService.updateCrossLines(allSize, dateFormatter, scope.menuOption.yAxisConfig.formatYaxis, focus, mousePositionData);
=======
					ChartElementService.updateFocusCirclesToolTipsCrossLines(
						allSize, dateFormatter, scope.menuOption.yAxisConfig.formatYaxis, scope.menuOption.tooltipConfig, focus, tipItems, tipBox,
						series, scope.sources, x, y, mousePositionData, brushInNonEmptyRange, extraY);
>>>>>>> 71cb67c2
				}
			}

			//clear vertical lines and tooltip when move mouse off the focus chart
			function syncChartMouseOut() {
				ChartElementService.hideFocusAndTooltip(focus, tooltip);
			}

			function addToSyncCharts() {
				syncChartJobs[chartId] = {
					syncChartMouseMove: syncChartMouseMove,
					syncChartMouseOut: syncChartMouseOut
				};
			}

			function removeFromSyncCharts() {
				delete syncChartJobs[chartId];
			}

			//brushed
			function brushed() {
				// ignore the case when it is called by the zoomed function
				if (d3.event.sourceEvent && (d3.event.sourceEvent.type === 'zoom' )) return;
				var s = d3.event.selection || x2.range();
				x.domain(s.map(x2.invert, x2));     //rescale the domain of x axis
													//invert the x value in brush axis range to the
													//value in domain

<<<<<<< HEAD
				//adjust displaying series to the brushed period
				seriesBeingDisplayed = ChartToolService.adjustSeriesBeingDisplayed(currSeries, x, isDataStacked);
				ChartElementService.adjustTooltipItemsBasedOnDisplayingSeries(seriesBeingDisplayed, scope.sources, x, tipItems, isDataStacked);
				scope.updateGraphAndScale();
=======
				//ajust currSeries to the brushed period
				currSeries = ChartElementService.adjustSeriesAndTooltips(series, scope.sources, x, tipItems, containerWidth, scope.menuOption.downSampleMethod);

				//rescale domain of y axis
				reScaleY();

				//redraw
				redraw();
>>>>>>> 71cb67c2

				//sync with zoom
				chartRect.call(zoom.transform, d3.zoomIdentity
					.scale(allSize.width / (s[1] - s[0]))
					.translate(-s[0], 0));

				if (brushMainG) {
					brushMainG.call(zoom.transform, d3.zoomIdentity
						.scale(allSize.width / (s[1] - s[0]))
						.translate(-s[0], 0));
				}
			}

			function brushedMain() {
				var selection = d3.event.selection; //the brushMain selection
				if (selection) {
					var start = x.invert(selection[0]);
					var end = x.invert(selection[1]);
					var range = end - start;
					brushMainG.call(brushMain.move, null);
					if (range * maxScaleExtent < x2.domain()[1] - x2.domain()[0]) return;
					x.domain([start, end]);
					brushG.call(brush.move, [x2(start), x2(end)]);
				}
			}

			//zoomed
			function zoomed() {
				// ignore the case when it is called by the brushed function
				if (d3.event.sourceEvent && (d3.event.sourceEvent.type === 'brush' || d3.event.sourceEvent.type === 'end'))return;
				var t = d3.event.transform;
				x.domain(t.rescaleX(x2).domain());  //rescale the domain of x axis
													//invert the x value in brush axis range to the
													//value in domain
<<<<<<< HEAD
				//adjust displaying series to the brushed period
				seriesBeingDisplayed = ChartToolService.adjustSeriesBeingDisplayed(currSeries, x, isDataStacked);
				ChartElementService.adjustTooltipItemsBasedOnDisplayingSeries(seriesBeingDisplayed, scope.sources, x, tipItems, isDataStacked);
				scope.updateGraphAndScale();
=======
				//ajust currSeries to the brushed period
				currSeries = ChartElementService.adjustSeriesAndTooltips(series, scope.sources, x, tipItems, containerWidth, scope.menuOption.downSampleMethod);

				//rescale domain of y axis
				reScaleY();
>>>>>>> 71cb67c2

				// sync the brush
				context.select('.brush').call(brush.move, x.range().map(t.invertX, t));

				// sync the crossLine
				var mousePositionData = ChartElementService.getMousePositionData(x, y, d3.mouse(this));
				var brushInNonEmptyRange = ChartToolService.isBrushInNonEmptyRange(x.domain(), dateExtent);
				ChartElementService.updateFocusCirclesPositionWithZoom(x, y, focus, brushInNonEmptyRange);
				ChartElementService.updateCrossLines(allSize, dateFormatter, scope.menuOption.yAxisConfig.formatYaxis, focus, mousePositionData);
			}

			//redraw the line with restrict
			function redraw() {
				//many functions will result in redraw: first render, resize(triggers brush), toggleOn/Off series
				//redraw
				if (ChartToolService.isBrushInNonEmptyRange(x.domain(), dateExtent)) {
<<<<<<< HEAD
					ChartElementService.redrawGraphs(seriesBeingDisplayed, scope.sources, chartType, graph, mainChart);
=======
					ChartElementService.redrawGraphs(currSeries, scope.sources, chartType, graph, mainChart, extraGraph);
>>>>>>> 71cb67c2
				}
				ChartElementService.redrawAxis(xAxis, xAxisG, yAxis, yAxisG, yAxisR, yAxisRG, extraYAxisR, extraYAxisRG, extraYAxisSet);
				ChartElementService.redrawGrid(xGrid, xGridG, yGrid, yGridG);
				ChartElementService.updateDateRangeLabel(dateFormatter, GMTon, chartId, x);
				ChartElementService.updateAnnotations(series, scope.sources, x, flagsG, allSize.height);
			}

<<<<<<< HEAD
			//have to register this as scope function cause toggleGraphOnOff is outside link function
			scope.updateGraphAndScale = function (hiddenSourceNames) {
				if (isDataStacked && hiddenSourceNames !== undefined && hiddenSourceNames.length !== series.length) {
					//need to recalculate currSeries since some series are hidden
					currSeries = ChartToolService.downSample(series, containerWidth, scope.menuOption.downSampleMethod);
					currSeries = ChartToolService.addStackedDataToSeries(currSeries, stack, hiddenSourceNames);
					seriesBeingDisplayed = ChartToolService.adjustSeriesBeingDisplayed(currSeries, x, isDataStacked);
				}
				ChartElementService.reScaleYAxis(seriesBeingDisplayed, scope.sources, x, y, yScalePlain, agYMin, agYMax, isDataStacked);
				redraw();
			};

=======
			function reScaleY() {
				ChartElementService.reScaleYAxis(currSeries, scope.sources, x, y, yScalePlain, agYMin, agYMax, extraY, extraYScalePlain, extraYAxisSet);
			};

			//have to register this as scope function cause toggleGraphOnOff is outside link function
			scope.redraw = redraw;

			//have to register this as scope function cause toggleGraphOnOff is outside link function
			scope.reScaleY = reScaleY;

>>>>>>> 71cb67c2
			//precise resize without removing and recreating everything
			function resize () {
				if (series === 'series' || !series) {
					return;
				}
				var tempSizeInfo = ChartToolService.updateContainerSize(container, defaultContainerHeight, defaultContainerWidth, isSmallChart, scope.menuOption.isBrushOn, scope.changeToFullscreen, extraYAxisSet.size);
				allSize = tempSizeInfo.newSize;
				containerHeight = tempSizeInfo.containerHeight;
				containerWidth = tempSizeInfo.containerWidth;

				if (allSize.width < 0) return; //it happens when click other tabs (like 'edit'/'history', the charts are not destroyed

				if (series.length > 0) {
					var tempX = x.domain(); //remember that when resize
					var needToAdjustHeight = (fullscreenChartID !== undefined) ||
											(!scope.menuOption.isBrushOn && allSize.height2 === 0) ||
											(scope.menuOption.isBrushOn && allSize.height2 !== 0);

					ChartElementService.resizeClip(allSize, clip, needToAdjustHeight);
					ChartElementService.resizeChartRect(allSize, chartRect, needToAdjustHeight);
					ChartToolService.updateXandYRange(allSize, x, y, needToAdjustHeight);
					needToAdjustHeight && ChartToolService.updateExtraYRange(allSize, extraY, extraYAxisSet);
					ChartElementService.resizeBrush(allSize, brush, brushG, context, x2, xAxis2, xAxisG2, y2, needToAdjustHeight, extraY2, extraYAxisSet);
					ChartElementService.resizeMainBrush(allSize, brushMain, brushMainG);
					ChartElementService.resizeZoom(allSize, zoom);
					ChartElementService.resizeMainChartElements(allSize, svg, svg_g, needToAdjustHeight);
					ChartElementService.resizeGrid(allSize, xGrid, xGridG, yGrid, yGridG, needToAdjustHeight);
					if (chartType === 'scatter') {
						graph.x = x;
						graph.y = y;
						graph2.x = x2;
						graph2.y = y2;
					}
					//ChartElementService.resizeGraphs(svg_g, graph, chartType); //This is not needed, since resize calls redraw and they both apply the graph method
				//	ChartElementService.resizeBrushGraphs(svg_g, graph2, chartType);
					ChartElementService.resizeBrushGraphs(svg_g, graph2, chartType, extraGraph2, extraYAxisSet);

					ChartElementService.resizeAxis(allSize, xAxis, xAxisG, yAxis, yAxisG, yAxisR, yAxisRG, needToAdjustHeight, mainChart, chartOptions.xAxis, extraYAxisR, extraYAxisRG, extraYAxisSet);

					if (tempX[0].getTime() === x2.domain()[0].getTime() &&
						tempX[1].getTime() === x2.domain()[1].getTime()) {
						ChartElementService.resetBothBrushes(svg_g, ['.brush', '.brushMain'], brush);
					} else {
						//restore the zoom&brush
						context.select('.brush').call(brush.move, [x2(tempX[0]), x2(tempX[1])]);
					}
					ChartElementService.adjustTooltipItemsBasedOnDisplayingSeries(seriesBeingDisplayed, scope.sources, x, tipItems, isDataStacked);
				} else {
					svg = ChartElementService.appendEmptyGraphMessage(allSize, svg, container, messagesToDisplay);
				}
			}

			function setupMenu () {
				//button set up

				//dynamically enable button for brush time period(1h/1d/1w/1m/1y)
				var range = dateExtent[1] - dateExtent[0];
				if (range > 3600000) {
					//enable 1h button
					$('[name=oneHour]', topToolbar).prop('disabled', false)
						.click(ChartElementService.setBrushInTheMiddleWithMinutes(60, x, x2, context, brush));
				}
				if (range > 3600000 * 24) {
					//enable 1d button
					$('[name=oneDay]', topToolbar).prop('disabled', false)
						.click(ChartElementService.setBrushInTheMiddleWithMinutes(60*24, x, x2, context, brush));
				}
				if (range > 3600000 * 24 * 7) {
					//enable 1w button
					$('[name=oneWeek]', topToolbar).prop('disabled', false)
						.click(ChartElementService.setBrushInTheMiddleWithMinutes(60*24*7, x, x2, context, brush));
				}
				if (range > 3600000 * 24 * 30) {
					//enable 1month button
					$('[name=oneMonth]', topToolbar).prop('disabled', false)
						.click(ChartElementService.setBrushInTheMiddleWithMinutes(60*24*30, x, x2, context, brush));
				}
				if (range > 3600000 * 24 * 365) {
					//enable 1y button
					$('[name=oneYear]', topToolbar).prop('disabled', false)
						.click(ChartElementService.setBrushInTheMiddleWithMinutes(60*24*365, x, x2, context, brush));
				}

				if (scope.menuOption.isBrushMainOn) {
					brushMainG.style('display', null);
				} else {
					brushMainG.style('display', 'none');
				}
				// no wheel zoom on page load
				if (!scope.menuOption.isWheelOn) {
					chartRect.on('wheel.zoom', null);   // does not disable 'double-click' to zoom
					brushMainG.on('wheel.zoom', null);
				}
			}

			// create graph only when there is data
			if (!series || series.length === 0) {
				//this should never happen
				console.log('Empty data from chart data processing');
			} else {
				// set up legend
				names = series.map(function(metric) { return metric.name; });
				colors = series.map(function(metric) { return metric.color; });
				graphClassNames = series.map(function(metric) { return metric.graphClassName; });
				scope.sources = ChartToolService.createSourceListForLegend(names, graphClassNames, colors, z);
				// filter out series with no data
				var hasNoData, emptyReturn, invalidExpression;
				var tempSeries = [];
				for (var i = 0; i < series.length; i++) {
					if (series[i].invalidMetric) {
						scope.invalidSeries.push(series[i]);
						invalidExpression = true;
					} else if (series[i].noData) {
						scope.noDataSeries.push(series[i]);
						emptyReturn = true;
					} else if (series[i].data.length === 0 ||
								angular.equals(series[i].data, {})) {
						hasNoData = true;
					} else {
						// only keep the metric that's graphable
						tempSeries.push(series[i]);
					}
				}
				series = tempSeries;

				if (series.length > 0) {
					scope.hideMenu = false;
					// Update graph on new metric results
					setUpGraphs();
					renderGraphs(series);
					addOverlay();

					// dont need to setup everything for a small chart
					ChartElementService.updateDateRangeLabel(dateFormatter, GMTon, chartId, x);
					ChartElementService.resetBothBrushes(svg_g, ['.brush', '.brushMain'], brush); //to remove the brush cover first for user the drag
					setupMenu();
				} else {
					// generate content for no graph message
					if (invalidExpression) {
						messagesToDisplay.push('Metric does not exist in TSDB');
						for (i = 0; i < scope.invalidSeries.length; i ++) {
							messagesToDisplay.push(scope.invalidSeries[i].errorMessage);
						}
						messagesToDisplay.push('(Failed metrics are black in the legend)');
					}
					if (emptyReturn) {
						messagesToDisplay.push('No data returned from TSDB');
						messagesToDisplay.push('(Empty metrics are labeled maroon)');
					}
					if (hasNoData) {
						messagesToDisplay.push('No data found for metric expressions');
						messagesToDisplay.push('(Valid sources have normal colors)');
					}
					svg = ChartElementService.appendEmptyGraphMessage(allSize, svg, container, messagesToDisplay);
				}
			}

			//TODO improve the resize efficiency if performance becomes an issue
			element.on('$destroy', function(){
				if(resizeJobs.length){
					resizeJobs = [];
					syncChartJobs = {};//this get cleared too
				}
			});

			resizeJobs.push({
				chartID: chartId,
				resize: resize
			});

			if (scope.menuOption.isSyncChart) {
				addToSyncCharts();
			}

			// watch changes from chart options modal to update graph
			scope.$watch('menuOption.colorPalette', function (newValue) {
				if (!scope.hideMenu) {
					ChartElementService.updateColors(newValue, names, colors, graphClassNames, chartType);
				}
			}, true);

			scope.$watch('menuOption.dateFormat', function (newValue) {
				if (!scope.hideMenu) {
					dateFormatter = ChartToolService.generateDateFormatter(GMTon, newValue, isSmallChart);
					ChartElementService.updateDateRangeLabel(dateFormatter, GMTon, chartId, x);
				}
			}, true);

			scope.$watch('menuOption.isBrushMainOn', function (newValue) {
				if (!scope.hideMenu) {
					ChartElementService.toggleElementShowAndHide(newValue, brushMainG);
				}
			}, true);

			scope.$watch('menuOption.isWheelOn', function (newValue) {
				if (!scope.hideMenu) {
					ChartElementService.toggleWheel(newValue, zoom, chartRect, brushMainG);
				}
			}, true);

			scope.$watch('menuOption.yAxisConfig', function (newValue) {
<<<<<<< HEAD
				if (!scope.hideMenu) {
					yAxis.ticks(newValue.numTicksYaxis)
						.tickFormat(d3.format(newValue.formatYaxis));
					yGrid.ticks(newValue.numTicksYaxis);
					yAxisG.call(yAxis);
					yGridG.call(yGrid);
=======
				yAxis.ticks(newValue.numTicksYaxis)
					.tickFormat(d3.format(newValue.formatYaxis));
				yGrid.ticks(newValue.numTicksYaxis);
				yAxisR.ticks(newValue.numTicksYaxis)
					.tickFormat(d3.format(newValue.formatYaxis));

				yAxisG.call(yAxis);
				yGridG.call(yGrid);
				yAxisRG.call(yAxisR);

				for(var iSet of extraYAxisSet){
					extraYAxisR[iSet].ticks(newValue.numTicksYaxis)
						.tickFormat(d3.format(newValue.formatYaxis));
					extraYAxisRG[iSet].call(extraYAxisR[iSet]);
>>>>>>> 71cb67c2
				}
			}, true);

			scope.$watch('menuOption.isBrushOn', function (newValue) {
				if (!scope.hideMenu) {
					ChartElementService.toggleElementShowAndHide(newValue, context);
					resize();
				}
			}, true);

			scope.$watch('menuOption.isTooltipOn', function (newValue) {
				if (!scope.hideMenu) {
					ChartElementService.toggleElementShowAndHide(newValue, tooltip);
					if (scope.menuOption.isTooltipOn) mouseOutChart(); // hide the left over tooltip on the chart
				}
			}, true);

			scope.$watch('menuOption.isSyncChart', function (newValues) {
				if (!scope.hideMenu) {
					if (newValues) {
						addToSyncCharts();
					} else {
						removeFromSyncCharts();
					}
				}
			}, true);

			scope.$watch('menuOption.downSampleMethod', function (newValue) {
<<<<<<< HEAD
				if (!scope.hideMenu) {
					currSeries = ChartToolService.downSample(series, containerWidth, newValue);
					if (isDataStacked) {
						currSeries = ChartToolService.addStackedDataToSeries(currSeries, stack);
					}
					seriesBeingDisplayed = ChartToolService.adjustSeriesBeingDisplayed(currSeries, x, isDataStacked);
					scope.updateGraphAndScale();
				}
=======
				currSeries = ChartElementService.adjustSeriesAndTooltips(series,  scope.sources, x, tipItems, containerWidth, newValue);
				reScaleY();
				redraw();
>>>>>>> 71cb67c2
			}, true);
		}
	};
}]);<|MERGE_RESOLUTION|>--- conflicted
+++ resolved
@@ -477,11 +477,7 @@
 				}
 				seriesBeingDisplayed = currSeries;
 
-<<<<<<< HEAD
-				var xyDomain = ChartToolService.getXandYDomainsOfSeries(currSeries, isDataStacked);
-=======
-				var xyDomain = ChartToolService.getXandYDomainsOfSeries(currSeries, extraYAxisSet);
->>>>>>> 71cb67c2
+				var xyDomain = ChartToolService.getXandYDomainsOfSeries(currSeries, isDataStacked, extraYAxisSet);
 				var xDomain = xyDomain.xDomain;
 				var yDomain = xyDomain.yDomain;
 				var extraYDomain = xyDomain.extraYDomain;
@@ -490,30 +486,13 @@
 				if(!startTime) startTime = xDomain[0];
 				if(!endTime) endTime = xDomain[1];
 				x.domain(xDomain); //doing this cause some date range are defined in metric queries and regardless of ag-date
-				function processYDomain(yDomain, agYMin, agYMax){
+				function processYDomain(y, yDomain, agYMin, agYMax){
 					// if only a straight line is plotted
 					if (yDomain[0] === yDomain[1]) {
 						yDomain[0] -= ChartToolService.yAxisPadding;
 						yDomain[1] += 3 * ChartToolService.yAxisPadding;
 					}
 
-<<<<<<< HEAD
-				// if only a straight line is plotted
-				if (yDomain[0] === yDomain[1]) {
-					yDomain[0] -= ChartToolService.yAxisPadding;
-					yDomain[1] += 3 * ChartToolService.yAxisPadding;
-				}
-				// check if user has provide any y domain requirement
-				var mainChartYDomain = yDomain.slice();
-				if (agYMin !== undefined) mainChartYDomain[0] = agYMin;
-				if (agYMax !== undefined) mainChartYDomain[1] = agYMax;
-				if (yScaleType === 'log') {
-					// log(0) does not exist
-					if (mainChartYDomain[0] === 0) mainChartYDomain[0] = 1;
-					if (mainChartYDomain[1] === 0) mainChartYDomain[1] = 1;
-					if (yDomain[0] === 0) yDomain[0] = 1;
-					if (yDomain[1] === 0) yDomain[1] = 1;
-=======
 					// check if user has provide any y domain requirement
 					var mainChartYDomain = yDomain.slice();
 					if (agYMin !== undefined) mainChartYDomain[0] = agYMin;
@@ -527,16 +506,14 @@
 
 					}
 					y.domain(mainChartYDomain);
->>>>>>> 71cb67c2
 				}
 
 				// update brush's x and y
-				processYDomain(yDomain, agYMin, agYMax);
+				processYDomain(y, yDomain, agYMin, agYMax);
 				x2.domain(xDomain);
 				y2.domain(yDomain);
 				for(var iSet of extraYAxisSet){
-					processYDomain(extraYDomain[iSet], undefined, undefined); //TODO add agmin/max for extra yAxis
-					extraY2[iSet].domain(extraYDomain[iSet]);
+					processYDomain(extraY2[iSet], extraYDomain[iSet], undefined, undefined); //TODO add agmin/max for extra yAxis
 				}
 
 				dateExtent = xDomain;
@@ -544,7 +521,6 @@
 				currSeries.forEach(function (metric, index) {
 					if (metric.data.length === 0) return;
 					var tempColor = metric.color === null ? z(metric.name) : metric.color;
-<<<<<<< HEAD
 					var chartOpacity;
 					switch (chartType) {
 						case 'area':
@@ -557,11 +533,6 @@
 							chartOpacity = 1;
 					}
 
-					ChartElementService.renderGraph(mainChart, tempColor, metric, graph, chartId, chartType, chartOpacity);
-					ChartElementService.renderBrushGraph(context, tempColor, metric, graph2, chartType, chartOpacity);
-=======
-					// TODO: make this a constant somewhere else
-					var chartOpacity = chartType === 'area'? 0.9 - 0.7*(index/currSeries.length): 1;
 					if(!metric.extraYAxis){
 						ChartElementService.renderGraph(mainChart, tempColor, metric, graph, chartId, chartType, chartOpacity);
 						ChartElementService.renderBrushGraph(context, tempColor, metric, graph2, chartType, chartOpacity);
@@ -570,8 +541,6 @@
 						ChartElementService.renderBrushGraph(context, tempColor, metric, extraGraph2[metric.extraYAxis], chartType, chartOpacity);
 					}
 
-					ChartElementService.renderFocusCircle(focus, tempColor, metric.graphClassName);
->>>>>>> 71cb67c2
 					ChartElementService.renderTooltip(tipItems, tempColor, metric.graphClassName);
 					// annotations
 					if (!metric.flagSeries) return;
@@ -605,19 +574,11 @@
 			function mouseMove() {
 				if (!seriesBeingDisplayed || seriesBeingDisplayed.length === 0) return;
 				var mousePositionData = ChartElementService.getMousePositionData(x, y, d3.mouse(this));
-<<<<<<< HEAD
 				if (ChartToolService.isBrushInNonEmptyRange(x.domain(), dateExtent)) {
 					ChartElementService.updateMouseRelatedElements(allSize, scope.menuOption.tooltipConfig, focus, tipItems, tipBox,
-						seriesBeingDisplayed, scope.sources, x, y, mousePositionData, isDataStacked);
+						seriesBeingDisplayed, scope.sources, x, y, mousePositionData, isDataStacked, extraY);
 				}
 				ChartElementService.updateCrossLines(allSize, dateFormatter, scope.menuOption.yAxisConfig.formatYaxis, focus, mousePositionData);
-=======
-				var brushInNonEmptyRange = ChartToolService.isBrushInNonEmptyRange(x.domain(), dateExtent);
-
-				ChartElementService.updateFocusCirclesToolTipsCrossLines(allSize, dateFormatter,
-					scope.menuOption.yAxisConfig.formatYaxis, scope.menuOption.tooltipConfig, focus, tipItems, tipBox,
-					series, scope.sources, x, y, mousePositionData, brushInNonEmptyRange, extraY);
->>>>>>> 71cb67c2
 
 				if (chartId in syncChartJobs) syncChartMouseMoveAll(mousePositionData.mouseX, chartId);
 			}
@@ -649,17 +610,11 @@
 						positionX: x(mouseX),
 						positionY: focus.select('[name=crossLineTipX]').node().getBBox().height + 3  // crossLineTipPadding
 					};
-<<<<<<< HEAD
 					if (brushInNonEmptyRange) {
 						ChartElementService.updateMouseRelatedElements(allSize, scope.menuOption.tooltipConfig, focus, tipItems, tipBox,
-							seriesBeingDisplayed, scope.sources, x, y, mousePositionData, isDataStacked);
+							seriesBeingDisplayed, scope.sources, x, y, mousePositionData, isDataStacked, extraY);
 					}
 					ChartElementService.updateCrossLines(allSize, dateFormatter, scope.menuOption.yAxisConfig.formatYaxis, focus, mousePositionData);
-=======
-					ChartElementService.updateFocusCirclesToolTipsCrossLines(
-						allSize, dateFormatter, scope.menuOption.yAxisConfig.formatYaxis, scope.menuOption.tooltipConfig, focus, tipItems, tipBox,
-						series, scope.sources, x, y, mousePositionData, brushInNonEmptyRange, extraY);
->>>>>>> 71cb67c2
 				}
 			}
 
@@ -688,21 +643,11 @@
 													//invert the x value in brush axis range to the
 													//value in domain
 
-<<<<<<< HEAD
+
 				//adjust displaying series to the brushed period
 				seriesBeingDisplayed = ChartToolService.adjustSeriesBeingDisplayed(currSeries, x, isDataStacked);
 				ChartElementService.adjustTooltipItemsBasedOnDisplayingSeries(seriesBeingDisplayed, scope.sources, x, tipItems, isDataStacked);
 				scope.updateGraphAndScale();
-=======
-				//ajust currSeries to the brushed period
-				currSeries = ChartElementService.adjustSeriesAndTooltips(series, scope.sources, x, tipItems, containerWidth, scope.menuOption.downSampleMethod);
-
-				//rescale domain of y axis
-				reScaleY();
-
-				//redraw
-				redraw();
->>>>>>> 71cb67c2
 
 				//sync with zoom
 				chartRect.call(zoom.transform, d3.zoomIdentity
@@ -737,18 +682,11 @@
 				x.domain(t.rescaleX(x2).domain());  //rescale the domain of x axis
 													//invert the x value in brush axis range to the
 													//value in domain
-<<<<<<< HEAD
+
 				//adjust displaying series to the brushed period
 				seriesBeingDisplayed = ChartToolService.adjustSeriesBeingDisplayed(currSeries, x, isDataStacked);
 				ChartElementService.adjustTooltipItemsBasedOnDisplayingSeries(seriesBeingDisplayed, scope.sources, x, tipItems, isDataStacked);
 				scope.updateGraphAndScale();
-=======
-				//ajust currSeries to the brushed period
-				currSeries = ChartElementService.adjustSeriesAndTooltips(series, scope.sources, x, tipItems, containerWidth, scope.menuOption.downSampleMethod);
-
-				//rescale domain of y axis
-				reScaleY();
->>>>>>> 71cb67c2
 
 				// sync the brush
 				context.select('.brush').call(brush.move, x.range().map(t.invertX, t));
@@ -765,11 +703,8 @@
 				//many functions will result in redraw: first render, resize(triggers brush), toggleOn/Off series
 				//redraw
 				if (ChartToolService.isBrushInNonEmptyRange(x.domain(), dateExtent)) {
-<<<<<<< HEAD
-					ChartElementService.redrawGraphs(seriesBeingDisplayed, scope.sources, chartType, graph, mainChart);
-=======
-					ChartElementService.redrawGraphs(currSeries, scope.sources, chartType, graph, mainChart, extraGraph);
->>>>>>> 71cb67c2
+					ChartElementService.redrawGraphs(seriesBeingDisplayed, scope.sources, chartType, graph, mainChart, extraGraph);
+
 				}
 				ChartElementService.redrawAxis(xAxis, xAxisG, yAxis, yAxisG, yAxisR, yAxisRG, extraYAxisR, extraYAxisRG, extraYAxisSet);
 				ChartElementService.redrawGrid(xGrid, xGridG, yGrid, yGridG);
@@ -777,7 +712,6 @@
 				ChartElementService.updateAnnotations(series, scope.sources, x, flagsG, allSize.height);
 			}
 
-<<<<<<< HEAD
 			//have to register this as scope function cause toggleGraphOnOff is outside link function
 			scope.updateGraphAndScale = function (hiddenSourceNames) {
 				if (isDataStacked && hiddenSourceNames !== undefined && hiddenSourceNames.length !== series.length) {
@@ -786,22 +720,10 @@
 					currSeries = ChartToolService.addStackedDataToSeries(currSeries, stack, hiddenSourceNames);
 					seriesBeingDisplayed = ChartToolService.adjustSeriesBeingDisplayed(currSeries, x, isDataStacked);
 				}
-				ChartElementService.reScaleYAxis(seriesBeingDisplayed, scope.sources, x, y, yScalePlain, agYMin, agYMax, isDataStacked);
+				ChartElementService.reScaleYAxis(seriesBeingDisplayed, scope.sources, x, y, yScalePlain, agYMin, agYMax, isDataStacked, extraY, extraYScalePlain, extraYAxisSet);
 				redraw();
 			};
 
-=======
-			function reScaleY() {
-				ChartElementService.reScaleYAxis(currSeries, scope.sources, x, y, yScalePlain, agYMin, agYMax, extraY, extraYScalePlain, extraYAxisSet);
-			};
-
-			//have to register this as scope function cause toggleGraphOnOff is outside link function
-			scope.redraw = redraw;
-
-			//have to register this as scope function cause toggleGraphOnOff is outside link function
-			scope.reScaleY = reScaleY;
-
->>>>>>> 71cb67c2
 			//precise resize without removing and recreating everything
 			function resize () {
 				if (series === 'series' || !series) {
@@ -1003,29 +925,22 @@
 			}, true);
 
 			scope.$watch('menuOption.yAxisConfig', function (newValue) {
-<<<<<<< HEAD
 				if (!scope.hideMenu) {
 					yAxis.ticks(newValue.numTicksYaxis)
 						.tickFormat(d3.format(newValue.formatYaxis));
 					yGrid.ticks(newValue.numTicksYaxis);
 					yAxisG.call(yAxis);
 					yGridG.call(yGrid);
-=======
-				yAxis.ticks(newValue.numTicksYaxis)
-					.tickFormat(d3.format(newValue.formatYaxis));
-				yGrid.ticks(newValue.numTicksYaxis);
-				yAxisR.ticks(newValue.numTicksYaxis)
-					.tickFormat(d3.format(newValue.formatYaxis));
-
-				yAxisG.call(yAxis);
-				yGridG.call(yGrid);
-				yAxisRG.call(yAxisR);
-
-				for(var iSet of extraYAxisSet){
-					extraYAxisR[iSet].ticks(newValue.numTicksYaxis)
+
+					yAxisR.ticks(newValue.numTicksYaxis)
 						.tickFormat(d3.format(newValue.formatYaxis));
-					extraYAxisRG[iSet].call(extraYAxisR[iSet]);
->>>>>>> 71cb67c2
+					yAxisRG.call(yAxisR);
+
+					for (var iSet of extraYAxisSet) {
+						extraYAxisR[iSet].ticks(newValue.numTicksYaxis)
+							.tickFormat(d3.format(newValue.formatYaxis));
+						extraYAxisRG[iSet].call(extraYAxisR[iSet]);
+					}
 				}
 			}, true);
 
@@ -1054,7 +969,6 @@
 			}, true);
 
 			scope.$watch('menuOption.downSampleMethod', function (newValue) {
-<<<<<<< HEAD
 				if (!scope.hideMenu) {
 					currSeries = ChartToolService.downSample(series, containerWidth, newValue);
 					if (isDataStacked) {
@@ -1063,11 +977,6 @@
 					seriesBeingDisplayed = ChartToolService.adjustSeriesBeingDisplayed(currSeries, x, isDataStacked);
 					scope.updateGraphAndScale();
 				}
-=======
-				currSeries = ChartElementService.adjustSeriesAndTooltips(series,  scope.sources, x, tipItems, containerWidth, newValue);
-				reScaleY();
-				redraw();
->>>>>>> 71cb67c2
 			}, true);
 		}
 	};
