--- conflicted
+++ resolved
@@ -75,16 +75,13 @@
             var startTime = scope.dateConfig.startTime;
             var endTime = scope.dateConfig.endTime;
             var GMTon = scope.dateConfig.gmt;
-<<<<<<< HEAD
-            var agOptions = scope.chartConfig.options;
-
-            var agYMin = agOptions['yAxis.min'];
-            var agYMax = agOptions['yAxis.max'];
+            var chartOptions = scope.chartConfig;
+            var agYMin = chartOptions.yAxis.min || chartOptions.yaxis.min;
+            var agYMax = chartOptions.yAxis.max || chartOptions.yaxis.max;
             if (isNaN(agYMin)) agYMin = undefined;
             if (isNaN(agYMax)) agYMax = undefined;
-=======
-            var chartOptions = scope.chartConfig;
->>>>>>> 4d35fcd2
+
+
 
             // set $scope values, get them from the local storage
             scope.menuOption = {
