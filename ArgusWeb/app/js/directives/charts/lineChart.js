'use strict';
/*global angular:false, d3:false, $:false, window:false, screen:false, console:false */

angular.module('argus.directives.charts.lineChart', [])
.directive('lineChart', ['$timeout', 'Storage', 'ChartToolService', 'ChartElementService', function($timeout, Storage, ChartToolService, ChartElementService) {
	//--------------------resize all charts-------------------
	var resizeTimeout = 250; //the time for resize function to fire
	var resizeJobs = [];
	var timer;
	var fullscreenChartID;

	function resizeHelper(){
		$timeout.cancel(timer); //clear to improve performance
		timer = $timeout(function () {
			if (fullscreenChartID === undefined) {
				resizeJobs.forEach(function (resizeJob) { //resize all the charts
					resizeJob.resize();
				});
			} else { // resize only one chart that in fullscreen mode
				var chartToFullscreen = resizeJobs.filter(function (item) {
					return item.chartID === fullscreenChartID;
				});
				chartToFullscreen[0].resize();
				if (window.innerHeight !== screen.height) {
					// reset the ID after exiting full screen
					fullscreenChartID = undefined;
				}
			}
		}, resizeTimeout); //only execute resize after a timeout
	}

	d3.select(window).on('resize', resizeHelper);

	//---------------------sync all charts-----------------------
	var syncChartJobs = {};
	function syncChartMouseMoveAll(mouseX, focusChartId){
		for(var key in syncChartJobs){
			if(!syncChartJobs.hasOwnProperty(key) || key === focusChartId) continue;
			syncChartJobs[key].syncChartMouseMove(mouseX);
		}
	}

	function syncChartMouseOutAll(focusChartId){
		for(var key in syncChartJobs){
			if(!syncChartJobs.hasOwnProperty(key) || key === focusChartId) continue;
			syncChartJobs[key].syncChartMouseOut();
		}
	}

	return {
		restrict: 'E',
		replace: true,
		scope: {
			chartConfig: '=chartconfig',
			series: '=series',
			dateConfig: '=dateconfig'
		},
		templateUrl: 'js/templates/charts/topToolbar.html',
		controller: ['$scope', '$filter', '$uibModal', '$window', 'Metrics', 'DownloadHelper', 'growl',  '$routeParams', function($scope, $filter, $uibModal, $window, Metrics, DownloadHelper, growl, $routeParams) {
			$scope.hideMenu = true;
			$scope.dateRange = '';
			$scope.changeToFullscreen = false;
			$scope.dashboardId = $routeParams.dashboardId;
			$scope.sources = [];
			$scope.otherSourcesHidden = false;
			$scope.noDataSeries = [];
			$scope.invalidSeries = [];
			var hiddenSourceNames = [];

			$scope.extraYAxisSet = new Set();
			$scope.series.forEach(function(e){
				if(e.extraYAxis) $scope.extraYAxisSet.add(e.extraYAxis);
			});

			$scope.updateStorage = function () {
				Storage.set('menuOption_' + $scope.dashboardId + '_' + $scope.chartConfig.chartId, $scope.menuOption);
			};
			// read menuOption from local storage; use default one if there is none
			$scope.menuOption = angular.copy(Storage.get('menuOption_' + $scope.dashboardId + '_' + $scope.chartConfig.chartId));
			if ($scope.menuOption === null) {
				$scope.menuOption = angular.copy(ChartToolService.defaultMenuOption);
				$scope.updateStorage();
			}
			// reformat existing stored menuOption
			if ($scope.menuOption.tooltipConfig === undefined) {
				$scope.menuOption.tooltipConfig = {
					rawTooltip: $scope.menuOption.rawTooltip,
					customTooltipFormat: $scope.menuOption.customTooltipFormat,
					leadingNum: $scope.menuOption.leadingNum,
					trailingNum: $scope.menuOption.trailingNum,
					isTooltipSortOn: $scope.menuOption.isTooltipSortOn
				};
			}
			if ($scope.menuOption.yAxisConfig === undefined){
				$scope.menuOption.yAxisConfig = {
					formatYaxis: $scope.menuOption.formatYaxis,
					numTicksYaxis: $scope.menuOption.numTicksYaxis
				};
			}
			if ($scope.menuOption.isSnapCrosslineOn === undefined){
				$scope.menuOption.isSnapCrosslineOn = true;
			}

			var dashboardId = $routeParams.dashboardId; //this is used in chartoptions scope
			// user interactions
			$scope.openChartOptions = function(chartId, chartTitle) {
				if (!chartId) return;

				var optionsModal = $uibModal.open({
					// scope: $scope,
					resolve: {
						menuOption: function () {
							return $scope.menuOption;
						}
					},
					templateUrl: 'js/templates/modals/chartOptions.html',
					windowClass: 'chartOptions',
					size: 'lg',
					// controller: chartOptions,     // ['optionsModal', 'menuOption', ChartOptions],
					// controllerAs: 'ChartOptions',     // modal options
					controller: ['$scope', function($scope) {

						// set $scope items from $resolve method above - only way to 'watch' $scope for changes in chart options.
						$scope.menuOption = $scope.$resolve.menuOption;

						$scope.chartId = chartId;
						$scope.chartTitle = chartTitle;
						$scope.applyToAllGraphs = false;

						// display current date in 'sample' format
						var currDate = new Date();
						var sampleDateFormat = '%-m/%-d/%y %H:%M:%S'; // 'Sat Nov 5 1929 11:58'

						$scope.dateFormatOutput = d3.timeFormat(sampleDateFormat)(currDate);

						// update date format to show sample date in modal view
						$scope.updateDateFormatOutput = function() {
							var userInputDateFormat = $scope.menuOption.dateFormat ? $scope.menuOption.dateFormat : sampleDateFormat;
							$scope.dateFormatOutput = d3.timeFormat(userInputDateFormat)(new Date());
						};

						// display date in correct format when modal opens: either menuOptions OR current date with 'sampleDateFormat'
						$scope.updateDateFormatOutput();

						$scope.resetSettings = function () {
							// set menuOption back to default (both in the modal scope and outer chart scope). can be stored in separate properties file for charts
							$scope.menuOption = angular.copy(ChartToolService.defaultMenuOption);
							angular.element('#topTb-' + $scope.chartId).scope().menuOption = $scope.menuOption;
							// update localStorage
							// Storage.set('menuOption_' + dashboardId + '_' + $scope.chartId, $scope.menuOption);
						};

						$scope.updateSettingsToAllGraphs = function () {
							// update all graphs on dashboard with current scope.menuOption settings
							if ($scope.applyToAllGraphs) {
								//update localStorage for each chart
								resizeJobs.forEach(function (job) {
									Storage.set('menuOption_' + dashboardId + '_' + job.chartID, $scope.menuOption);
								});
							}
						};

						$scope.saveSettings = function () {
							Storage.set('menuOption_' + dashboardId + '_' + $scope.chartId, angular.copy($scope.menuOption));
							optionsModal.close();
							if ($scope.applyToAllGraphs) {
								// manually refresh page so all charts are updated with settings
								$window.location.reload();
							}
						};

						$scope.close = function () {
							optionsModal.close();
						};

						// add lightMask class when modal is opened
						optionsModal.opened.then(function () {
							$('body').addClass('lightMask');
						});

						// remove lightMask class when modal is closed
						optionsModal.result.then(function () {
							angular.noop();
						}, function () {
							$('body').removeClass('lightMask');
						});
					}]
				});
			};

			$scope.updateFullscreenChartID= function (clickedChartID) {
				// using the button to toggle on and off full screen
				fullscreenChartID = clickedChartID;
				$scope.changeToFullscreen = screen.height !== window.innerHeight;
			};

			$scope.downloadData = function (queryFunction) {
				// each metric expression will be a separate file
				var dataHandler, filename, chartTitle;
				if ($scope.chartConfig.title !== undefined && $scope.chartConfig.title.text !== undefined) {
					chartTitle = $scope.chartConfig.title.text;
				} else {
					chartTitle = 'data';
				}
				switch (queryFunction) {
					case 'query':
						dataHandler = function (data) { return JSON.stringify(data.slice(0, data.length)); };
						filename = chartTitle + '.json';
						break;
					case 'downloadCSV':
						dataHandler = function (data) { return data[0]; };
						filename = chartTitle + '.csv';
						break;
				}
				$scope.chartConfig.expressions.map(function (expression) {
					growl.info('Downloading data...');
					Metrics[queryFunction]({expression: expression}).$promise.then(function (data) {
						DownloadHelper.downloadFile(dataHandler(data), filename);
					}, function (error) {
						growl.error('Data cannot be download this time');
						console.log(error);
					});
				});
			};

			$scope.labelTextColor = function(source) {
				return source.displaying? source.color: '#FFF';
			};

			$scope.toggleSource = function(source) {
				toggleGraphOnOff(source);
				$scope.updateGraphAndScale(hiddenSourceNames);
			};

			// show ONLY this 1 source, hide all others
			$scope.hideOtherSources = function(sourceToShow) {
				var sources = $scope.sources;
				for (var i = 0; i < sources.length; i++) {
					if (sourceToShow.name !== sources[i].name) {
						toggleGraphOnOff(sources[i]);
					}
				}
				$scope.updateGraphAndScale(hiddenSourceNames);
				$scope.otherSourcesHidden = !$scope.otherSourcesHidden;
			};

			// helper function to hide a graph and its related items
			function toggleGraphOnOff (source) {
				// d3 select with dot in ID name: http://stackoverflow.com/questions/33502614/d3-how-to-select-element-by-id-when-there-is-a-dot-in-id
				// var graphID = source.name.replace(/\s+/g, '');
				var displayProperty;
				if (source.displaying) {
					displayProperty = 'none';
					hiddenSourceNames.push(source.name);
				} else {
					displayProperty = null;
					hiddenSourceNames = hiddenSourceNames.filter(function(i) {
						return i !== source.name;
					});
				}
				source.displaying = !source.displaying;
				d3.selectAll('.' + source.graphClassName)
					.style('display', displayProperty)
					.attr('displayProperty', displayProperty);//this is for recording the display property when circle is outside range
			}
		}],
		// compile: function (iElement, iAttrs, transclude) {},
		link: function (scope, element) {
			/**
			 * not using chartIdIndex because when reload the chart by 'sumbit' button
			 * or other single page app navigate button the chartId is not reset
			 * to 1, only by refreshing the page would the chartId be reset to 0
			 */

			var chartId = scope.chartConfig.chartId;
			var chartType = scope.chartConfig.chartType;
			var series = scope.series;
			var GMTon = scope.dateConfig.gmt;
			var chartOptions = scope.chartConfig;
			var extraYAxisSet = scope.extraYAxisSet;

			/** 'smallChart' settings:
				height: 150
				no timeline, date range, option menu
				only left-side Y axis
				fewer x-axis tick labels
			*/

			var agYMin, agYMax, yScaleType = 'linear';
			// handle y axis type
			var yScaleConfigValue;
			if (chartOptions.yAxis){
				agYMin = chartOptions.yAxis.min;
				agYMax = chartOptions.yAxis.max;
				if ((chartOptions.yAxis.type !== undefined) && (typeof chartOptions.yAxis.type === 'string')) {
					var yScaleTypeInput = chartOptions.yAxis.type.toLowerCase();
					switch (yScaleTypeInput){
						case 'log':
						case 'logarithmic':
							yScaleType = 'log';
							yScaleConfigValue = parseInt(chartOptions.yAxis.base);
							break;
						case 'pow':
						case 'power':
							yScaleType = 'power';
							yScaleConfigValue = parseInt(chartOptions.yAxis.exponent);
							break;
					}
				}
			}
			// provide support for yaxis lower case situation.
			if (chartOptions.yaxis !== undefined) {
				agYMin = agYMin || chartOptions.yaxis.min;
				agYMax = agYMax || chartOptions.yaxis.max;
			}
			if (isNaN(agYMin)) agYMin = undefined;
			if (isNaN(agYMax)) agYMax = undefined;

			var dateExtent; //extent of non empty data date range
			var topToolbar = $(element); //jquery selection
			var container = topToolbar.parent()[0];//real DOM

			var maxScaleExtent = 100; //zoom in extent
			var currSeries = series;  // series after being processed
			var seriesBeingDisplayed; //what's being show on the screen

			//---------------- check if it is a small chart (need to be called first) --------------
			var isSmallChart = chartOptions.smallChart === undefined? false: chartOptions.smallChart;

			var dateFormatter = ChartToolService.generateDateFormatter(GMTon, scope.menuOption.dateFormat, isSmallChart);
			var messagesToDisplay = [ChartToolService.defaultEmptyGraphMessage];
			// color scheme
			var z = ChartToolService.setColorScheme(scope.menuOption.colorPalette);
			// determine chart layout and dimensions
			var containerHeight = isSmallChart ? 150 : 330;
			var containerWidth = $('#' + chartId).width();
			// remember the original size
			var defaultContainerWidth = -1;
			if (chartOptions.chart !== undefined) {
				containerHeight = chartOptions.chart.height === undefined ? containerHeight: chartOptions.chart.height;
				if (chartOptions.chart.width !== undefined) {
					containerWidth = chartOptions.chart.width;
					defaultContainerWidth = containerWidth;
				}
			}
			var defaultContainerHeight = containerHeight;
			// calculate width, height and margin for both brush and graphs
			var allSize = ChartToolService.calculateDimensions(containerWidth, containerHeight, isSmallChart, scope.menuOption.isBrushOn, extraYAxisSet.size);

			//setup graph variables
			var x, x2, y, y2, yScalePlain, extraY, extraYScalePlain, extraY2,
				xAxis, xAxis2, yAxis, yAxisR, xGrid, yGrid, extraYAxisR,
				graph, graph2, extraGraph, extraGraph2,
				brush, brushMain, zoom,
				svg, svg_g, mainChart, xAxisG, xAxisG2, yAxisG, yAxisRG, xGridG, yGridG, extraYAxisRG,//g
				context, clip, brushG, brushMainG, chartRect,//g
				tooltip, tipBox, tipItems,
				focus, crossLine, mouseOverHighlightBar, highlightBar, mouseMoveElement,
				names, colors, graphClassNames,
				flagsG, labelTip,
				stack;

			var isDataStacked = chartType.includes('stack');
			var isChartDiscrete = chartType.includes('bar');

			// define a few handler functions
			var timestampSelector = ChartToolService.generateTimestampSelector(isDataStacked);
			var dateBisector = isDataStacked ? ChartToolService.bisectDateStackedData : ChartToolService.bisectDate;

			// setup: initialize all the graph variables
			function setUpGraphs() {
				if (isDataStacked) stack = d3.stack();

				var xy = ChartToolService.getXandY(scope.dateConfig, allSize, yScaleType, yScaleConfigValue);
				x = xy.x;
				y = xy.y;
				yScalePlain = xy.yScalePlain;

				var axises = ChartElementService.createAxisElements(x, y, isSmallChart, scope.menuOption.yAxisConfig);
				var grids = ChartElementService.createGridElements(x, y, allSize, isSmallChart, scope.menuOption.yAxisConfig.numTicksYaxis);

				xAxis = axises.xAxis;
				yAxis = axises.yAxis;
				yAxisR = axises.yAxisR;
				xGrid = grids.xGrid;
				yGrid = grids.yGrid;

				graph = ChartElementService.createGraph(x, y, chartType);

				// populate brash related items
				var smallBrush = ChartElementService.createBrushElements(scope.dateConfig, allSize, isSmallChart, chartType, brushed, yScaleType, yScaleConfigValue);
				xAxis2 = smallBrush.xAxis;
				x2 = smallBrush.x;
				y2 = smallBrush.y;
				graph2 = smallBrush.graph;
				brush = smallBrush.brush;

				brushMain = ChartElementService.createMainBrush(allSize, brushedMain);

				var chartContainerElements = ChartElementService.generateMainChartElements(allSize, container);
				svg = chartContainerElements.svg;
				svg_g = chartContainerElements.svg_g; // clip, flags, brush area,
				mainChart = chartContainerElements.mainChart; // zoom, axis, grid

				zoom = ChartElementService.createZoom(allSize, zoomed, mainChart);

				var axisesElement = ChartElementService.appendAxisElements(allSize, mainChart, chartOptions.xAxis, chartOptions.yAxis);
				xAxisG = axisesElement.xAxisG;
				yAxisG = axisesElement.yAxisG;
				yAxisRG = axisesElement.yAxisRG;

				var gridsElement = ChartElementService.appendGridElements(allSize, mainChart);
				xGridG = gridsElement.xGridG;
				yGridG = gridsElement.yGridG;

				//extra YAxis setup
				if(extraYAxisSet.size > 0){
					var extraYAxisRelatedElements = ChartElementService.createExtraYAxisRelatedElements(x, x2, extraYAxisSet, allSize, yScaleType, yScaleConfigValue, scope.menuOption.yAxisConfig, mainChart);
					extraY = extraYAxisRelatedElements.extraY;
					extraYScalePlain = extraYAxisRelatedElements.extraYScalePlain;
					extraYAxisR = extraYAxisRelatedElements.extraYAxisR;
					extraYAxisRG = extraYAxisRelatedElements.extraYAxisRG;
					extraGraph = extraYAxisRelatedElements.extraGraph;
					extraY2 = extraYAxisRelatedElements.extraY2;
					extraGraph2 = extraYAxisRelatedElements.extraGraph2;
				}

				//clip path: keep graphs within the container
				clip = ChartElementService.appendClip(allSize, svg_g, chartId);

				//brush area
				var smallBrushElement = ChartElementService.appendBrushWithXAxisElements(allSize, svg_g);
				context = smallBrushElement.context;
				xAxisG2 = smallBrushElement.xAxisG2;

				// flags and annotations
				var flagsElement = ChartElementService.appendFlagsElements(svg_g, chartId);
				flagsG = flagsElement.flagsG;
				labelTip = flagsElement.labelTip;

				// tooltip setup
				var tooltipElement = ChartElementService.appendTooltipElements(svg_g);
				tooltip = tooltipElement.tooltip;
				tipBox = tooltipElement.tipBox;
				tipItems = tooltipElement.tipItems;
				// set color
				ChartToolService.bindDefaultColorsWithSources(z, names);
				// populate stack if its needed
				if (isDataStacked) {
					stack.keys(names)
						.order(d3.stackOrderNone)
						.offset(d3.stackOffsetNone);
				}
				// set domain for bandwidth if its a bar chart
				if (chartType.includes('bar')) {
					graph.x1.domain(graphClassNames);
					graph2.x1.domain(graphClassNames);
				}
			}

			function renderGraphs (series) {
				// downsample if its needed
				currSeries = ChartToolService.downSample(series, containerWidth, scope.menuOption.downSampleMethod);
				// compute stack data if its needed
				if (isDataStacked) {
					currSeries = ChartToolService.addStackedDataToSeries(currSeries, stack);
				}
				seriesBeingDisplayed = currSeries;

				var xyDomain = ChartToolService.getXandYDomainsOfSeries(currSeries, isChartDiscrete, isDataStacked, timestampSelector, extraYAxisSet);
				var xDomain = xyDomain.xDomain;
				var yDomain = xyDomain.yDomain;
				var extraYDomain = xyDomain.extraYDomain;

				x.domain(xDomain); //doing this cause some date range are defined in metric queries and regardless of ag-date
				y.domain(ChartToolService.processYDomain(yDomain, yScalePlain, yScaleType, agYMin, agYMax, isDataStacked, isChartDiscrete));
				for (var iSet of extraYAxisSet){
					extraY[iSet].domain(ChartToolService.processYDomain(extraYDomain[iSet], extraYScalePlain[iSet], yScaleType, undefined, undefined, isDataStacked, isChartDiscrete));
				}
				// update brush's x and y
				x2.domain(xDomain);
				y2.domain(yDomain);
				for (var iSet of extraYAxisSet){
					extraY2[iSet].domain(ChartToolService.processYDomain(extraYDomain[iSet], extraYScalePlain[iSet], yScaleType, undefined, undefined, isDataStacked, isChartDiscrete));
				}

				dateExtent = xDomain;

				// apply the actual x and y domain based on the data for axises and grids
				ChartElementService.redrawAxis(xAxis, xAxisG, yAxis, yAxisG, yAxisR, yAxisRG, extraYAxisR, extraYAxisRG, extraYAxisSet);
				ChartElementService.redrawGrid(xGrid, xGridG, yGrid, yGridG);
				xAxisG2.call(xAxis2);

				// minior adjustments based on chart type
				var chartOpacity = chartType.includes('stack')? 0.8: 1;
				if (isChartDiscrete) {
					// update band scale domain from the time scale
					graph.x0.domain(xyDomain.discreteXDomain);
					graph.x1.rangeRound([0, graph.x0.bandwidth()]);
					graph2.x0.domain(xyDomain.discreteXDomain);
					graph2.x1.rangeRound([0, graph2.x0.bandwidth()]);
				}

				currSeries.forEach(function (metric, index) {
					if (metric.data.length === 0) return;
					var tempColor = metric.color === null ? z(metric.name) : metric.color;
					var downSampledMetric;
					if (chartType === 'area') chartOpacity = ChartToolService.calculateGradientOpacity(index, currSeries.length);

					var tempGraph, tempGraph2;
					if (!metric.extraYAxis) {
						tempGraph = graph;
						tempGraph2 = graph2;
					} else {
						tempGraph = extraGraph[metric.extraYAxis];
						tempGraph2 = extraGraph2[metric.extraYAxis];
					}

					ChartElementService.renderGraph(mainChart, tempColor, metric, tempGraph, chartId, chartType, chartOpacity);
					// redener brush line in a downsample manner
					downSampledMetric = isChartDiscrete? metric: ChartToolService.downSampleASingleMetricsDataEveryTenPoints(metric, containerWidth);
					ChartElementService.renderBrushGraph(context, tempColor, downSampledMetric, tempGraph2, chartType, chartOpacity);
					ChartElementService.renderTooltip(tipItems, tempColor, metric.graphClassName);
					// render annotations
					if (!metric.flagSeries) return;
					var flagSeries = metric.flagSeries.data;
					flagSeries.forEach(function (d) {
						ChartElementService.renderAnnotationsLabels(flagsG, labelTip, tempColor, metric.graphClassName, d, dateFormatter);
					});
				});
				maxScaleExtent = ChartToolService.setZoomExtent(series, zoom);
				ChartElementService.updateAnnotations(series, scope.sources, x, flagsG, allSize.height);
			}

			// Add the overlay element to the graph when mouse interaction takes place. This needs to be on top
			function addOverlay() {
				// Mouseover focus and crossline
				if (!isChartDiscrete) {
					focus = ChartElementService.appendFocus(mainChart);
					crossLine = ChartElementService.appendCrossLine(focus);
					currSeries.forEach(function (metric) {
						if (metric.data.length === 0) return;
						var tempColor = metric.color === null ? z(metric.name) : metric.color;
						if (metric.extraYAxis) {
							ChartElementService.renderFocusCircle(focus, tempColor, metric.graphClassName, metric.extraYAxis);
						} else {
							ChartElementService.renderFocusCircle(focus, tempColor, metric.graphClassName, '');
						}
					});
					mouseMoveElement = focus;
				} else {
					mouseOverHighlightBar = ChartElementService.appendMouseOverHighlightBar(mainChart, allSize.height, graph.x0.bandwidth());
					highlightBar = mouseOverHighlightBar.select('.highlightBar');
					mouseMoveElement = mouseOverHighlightBar;
				}
				//the graph rectangle area
				chartRect = ChartElementService.appendChartRect(allSize, mainChart, mouseOverChart, mouseOutChart, mouseMove, zoom);
				// the brush overlay
				brushG = ChartElementService.appendBrushOverlay(context, brush, x.range());
				brushMainG = ChartElementService.appendMainBrushOverlay(mainChart, mouseOverChart, mouseOutChart, mouseMove, zoom, brushMain);
			}

			// mouse interaction on the chart
			function mouseMove(mousePositionData, noSync) {
				if (!seriesBeingDisplayed || seriesBeingDisplayed.length === 0) return;
<<<<<<< HEAD
				var brushInNonEmptyRange = ChartToolService.isBrushInNonEmptyRange(x.domain(), dateExtent);
				if (mousePositionData === undefined) mousePositionData = ChartElementService.getMousePositionData(x, y, d3.mouse(this));
				var dataPoints, newMousePositionData;
				if (isChartDiscrete) {
					// use highlight bar
					if (brushInNonEmptyRange) {
						var distanceToRight = allSize.width + allSize.margin.right;
						dataPoints = ChartElementService.updateHighlightRangeAndObtainDataPoints(graph, mouseOverHighlightBar, tipItems, seriesBeingDisplayed, scope.sources, extraY,
																	mousePositionData, timestampSelector, dateBisector, dateFormatter, isDataStacked, distanceToRight);
						// there is no snap point for bar chart
						newMousePositionData = mousePositionData;
					}
				} else {
					// use focus and crossLine
					var snapPoint;
					if (brushInNonEmptyRange) {
						var dataPointsAndSnapPoint = ChartElementService.updateFocusCirclesAndObtainDataPoints(focus, tipItems, seriesBeingDisplayed, scope.sources, x, y, extraY,
																	mousePositionData, timestampSelector, dateBisector, isDataStacked);
						dataPoints = dataPointsAndSnapPoint.dataPoints;
						snapPoint = dataPointsAndSnapPoint.snapPoint;
					}
					newMousePositionData = snapPoint && scope.menuOption.isSnapCrosslineOn ? snapPoint : mousePositionData;
					ChartElementService.updateCrossLines(allSize, dateFormatter, scope.menuOption.yAxisConfig.formatYaxis, focus, newMousePositionData);
=======
				var mousePositionData = ChartElementService.getMousePositionData(x, y, d3.mouse(this));

				var snapPoint;
				if (ChartToolService.isBrushInNonEmptyRange(x.domain(), dateExtent)) {
					snapPoint = ChartElementService.updateMouseRelatedElements(allSize, scope.menuOption, focus, tipItems, tipBox,
						seriesBeingDisplayed, scope.sources, x, y, extraY, mousePositionData, isDataStacked);
>>>>>>> 3e1dd738
				}
				// sort tooltip items if its needed
				if (scope.menuOption.tooltipConfig.isTooltipSortOn) {
					dataPoints = dataPoints.sort(function (a, b) {
						return b.data[1] - a.data[1];
					});
				}
				ChartElementService.updateTooltipItemsContent(allSize, scope.menuOption.tooltipConfig, tipItems, tipBox, dataPoints, mousePositionData);

				if (!noSync) {
					// if current chart is snapping mouse position to data point, so will the synced charts
					if (chartId in syncChartJobs) syncChartMouseMoveAll(newMousePositionData.mouseX, chartId);
				}
			}

			// mouse in
			function mouseOverChart(noYCrossLine) {
				var brushInNonEmptyRange = ChartToolService.isBrushInNonEmptyRange(x.domain(), dateExtent);
				ChartElementService.showFocusAndTooltip(mouseMoveElement, tooltip, scope.menuOption.isTooltipOn, brushInNonEmptyRange);
				if (crossLine) {
					if (noYCrossLine) {
						crossLine.selectAll('.crossLineY').style('display', 'none');
					} else {
						crossLine.selectAll('.crossLineY').style('display', null);
					}
				}
			}

			// mouse out
			function mouseOutChart() {
				ChartElementService.hideFocusAndTooltip(mouseMoveElement, tooltip);
				syncChartMouseOutAll();
			}

			//sync vertical focus line across charts, mouseX is the timestamp
			function syncChartMouseMove(mouseX) {
				if (mouseX < x.domain()[0] || mouseX > x.domain()[1]) {
					// mouseOutChart
					ChartElementService.hideFocusAndTooltip(mouseMoveElement, tooltip);
				} else {
					mouseOverChart(true);
					var mousePositionData = {
						mouseX: mouseX,
						positionX: x(mouseX),
						positionY: mouseMoveElement.select('[name=crossLineTipX]').node().getBBox().height + 3  // crossLineTipPadding
					};
<<<<<<< HEAD
					mouseMove(mousePositionData, true);
=======
					if (brushInNonEmptyRange) {
						ChartElementService.updateMouseRelatedElements(allSize, scope.menuOption, focus, tipItems, tipBox,
							seriesBeingDisplayed, scope.sources, x, y, extraY, mousePositionData, isDataStacked);
					}
					ChartElementService.updateCrossLines(allSize, dateFormatter, scope.menuOption.yAxisConfig.formatYaxis, focus, mousePositionData);
>>>>>>> 3e1dd738
				}
			}

			//clear vertical lines and tooltip when move mouse off the focus chart
			function syncChartMouseOut() {
				ChartElementService.hideFocusAndTooltip(mouseMoveElement, tooltip);
			}

			function addToSyncCharts() {
				syncChartJobs[chartId] = {
					syncChartMouseMove: syncChartMouseMove,
					syncChartMouseOut: syncChartMouseOut
				};
			}

			function removeFromSyncCharts() {
				delete syncChartJobs[chartId];
			}

			// adjust the graph based on small brush
			function brushed() {
				// ignore the case when it is called by the zoomed function
				if (d3.event.sourceEvent && (d3.event.sourceEvent.type === 'zoom' )) return;
				var s = d3.event.selection || x2.range();
				var newDomain = s.map(x2.invert, x2); //invert the x value in brush axis range to the value in domain
				// don't do anything if the domain does not change (initial loading phase)
				if (angular.equals(x.domain(), newDomain)) return;
				x.domain(newDomain); //rescale the domain of x axis
				// update band scale domain if bar chart is plotted
				if (isChartDiscrete) {
					graph.x0.domain(ChartToolService.getSubDiscreteXDomain(graph2.x0.domain(), newDomain));
					graph.x1.rangeRound([0, graph.x0.bandwidth()]);
					highlightBar.attr('width', graph.x0.bandwidth());
				}
				//adjust displaying series to the brushed period
				seriesBeingDisplayed = ChartToolService.adjustSeriesBeingDisplayed(currSeries, x, timestampSelector, dateBisector);
				ChartElementService.adjustTooltipItemsBasedOnDisplayingSeries(seriesBeingDisplayed, scope.sources, x, tipItems, timestampSelector);
				scope.updateGraphAndScale();

				//sync with zoom
				chartRect.call(zoom.transform, d3.zoomIdentity
					.scale(allSize.width / (s[1] - s[0]))
					.translate(-s[0], 0));

				if (brushMainG) {
					brushMainG.call(zoom.transform, d3.zoomIdentity
						.scale(allSize.width / (s[1] - s[0]))
						.translate(-s[0], 0));
				}
			}

			// adjust the graph based on main brush
			function brushedMain() {
				var selection = d3.event.selection; //the brushMain selection
				if (selection) {
					var start = x.invert(selection[0]);
					var end = x.invert(selection[1]);
					var range = end - start;
					brushMainG.call(brushMain.move, null);
					if (range * maxScaleExtent < x2.domain()[1] - x2.domain()[0]) return;
					brushG.call(brush.move, [x2(start), x2(end)]);
				}
			}

			// adjust the graph based on zooming
			function zoomed() {
				// ignore the case when it is called by the brushed function
				if (d3.event.sourceEvent && (d3.event.sourceEvent.type === 'brush' || d3.event.sourceEvent.type === 'end'))return;
				var t = d3.event.transform;
				// rescale the domain of x axis, invert the x value in brush axis range to the, value in domain
				var tempNewDomain = t.rescaleX(x2).domain();
				x.domain(tempNewDomain);
				// update band scale domain if bar chart is plotted
				if (isChartDiscrete) {
					graph.x0.domain(ChartToolService.getSubDiscreteXDomain(graph2.x0.domain(), tempNewDomain));
					graph.x1.rangeRound([0, graph.x0.bandwidth()]);
					highlightBar.attr('width', graph.x0.bandwidth());
				}
				// adjust displaying series to the brushed period
				seriesBeingDisplayed = ChartToolService.adjustSeriesBeingDisplayed(currSeries, x, timestampSelector, dateBisector);
				ChartElementService.adjustTooltipItemsBasedOnDisplayingSeries(seriesBeingDisplayed, scope.sources, x, tipItems, timestampSelector);
				scope.updateGraphAndScale();

				// sync the brush
				context.select('.brush').call(brush.move, x.range().map(t.invertX, t));

				// sync the crossLine
				var brushInNonEmptyRange = ChartToolService.isBrushInNonEmptyRange(x.domain(), dateExtent);
				if (!isChartDiscrete) {
					var mousePositionData = ChartElementService.getMousePositionData(x, y, d3.mouse(this));
					ChartElementService.updateFocusCirclesPositionWithZoom(x, y, focus, brushInNonEmptyRange, extraY, extraYAxisSet);
					ChartElementService.updateCrossLines(allSize, dateFormatter, scope.menuOption.yAxisConfig.formatYaxis, focus, mousePositionData);
				} else {
					ChartElementService.updateHighlightBarWithZoom(graph, mouseOverHighlightBar, highlightBar, brushInNonEmptyRange);
				}
			}

			//redraw the graph with new series
			function redraw () {
				if (ChartToolService.isBrushInNonEmptyRange(x.domain(), dateExtent)) {
					ChartElementService.redrawGraphs(seriesBeingDisplayed, scope.sources, chartType, graph, mainChart, extraGraph);
				}
				ChartElementService.redrawAxis(xAxis, xAxisG, yAxis, yAxisG, yAxisR, yAxisRG, extraYAxisR, extraYAxisRG, extraYAxisSet);
				ChartElementService.redrawGrid(xGrid, xGridG, yGrid, yGridG);
				ChartElementService.updateAnnotations(series, scope.sources, x, flagsG, allSize.height);
				ChartElementService.updateDateRangeLabel(dateFormatter, GMTon, chartId, x);
			}

			//precise resize without removing and recreating everything
			function resize () {
				if (series === 'series' || !series) {
					return;
				}
				var tempSizeInfo = ChartToolService.updateContainerSize(container, defaultContainerHeight, defaultContainerWidth, isSmallChart, scope.menuOption.isBrushOn, scope.changeToFullscreen, extraYAxisSet.size);
				allSize = tempSizeInfo.newSize;
				containerHeight = tempSizeInfo.containerHeight;
				containerWidth = tempSizeInfo.containerWidth;

				if (allSize.width < 0) return; //it happens when click other tabs (like 'edit'/'history', the charts are not destroyed

				if (series.length > 0) {
					var tempX = x.domain(); //remember that when resize
					var needToAdjustHeight = (fullscreenChartID !== undefined) ||
											(!scope.menuOption.isBrushOn && allSize.height2 === 0) ||
											(scope.menuOption.isBrushOn && allSize.height2 !== 0);

					ChartElementService.resizeClip(allSize, clip, needToAdjustHeight);
					ChartElementService.resizeChartRect(allSize, chartRect, needToAdjustHeight);
					ChartToolService.updateXandYRange(allSize, x, y, needToAdjustHeight);
					needToAdjustHeight && ChartToolService.updateExtraYRange(allSize, extraY, extraYAxisSet);
					ChartElementService.resizeBrush(allSize, brush, brushG, context, x2, xAxis2, xAxisG2, y2, needToAdjustHeight, extraY2, extraYAxisSet);
					ChartElementService.resizeMainBrush(allSize, brushMain, brushMainG);
					ChartElementService.resizeZoom(allSize, zoom);
					ChartElementService.resizeMainChartElements(allSize, svg, svg_g, needToAdjustHeight);
					if (isChartDiscrete) {
						graph.x0.range(x.range());
						graph.x1.rangeRound([0, graph.x0.bandwidth()]);
						graph2.x0.range(x2.range());
						graph2.x1.rangeRound([0, graph2.x0.bandwidth()]);
						highlightBar.attr('height', allSize.height)
							.attr('width', graph.x0.bandwidth());
					}
					ChartElementService.resizeGraphs(svg_g, graph, graphClassNames, chartType, extraGraph, extraYAxisSet);
					ChartElementService.resizeBrushGraphs(svg_g, graph2, chartType, extraGraph2, extraYAxisSet);

					ChartElementService.resizeAxis(allSize, xAxis, xAxisG, yAxis, yAxisG, yAxisR, yAxisRG, needToAdjustHeight, mainChart, chartOptions.xAxis, extraYAxisR, extraYAxisRG, extraYAxisSet);
					ChartElementService.resizeGrid(allSize, xGrid, xGridG, yGrid, yGridG, needToAdjustHeight);

					ChartElementService.updateAnnotations(series, scope.sources, x, flagsG, allSize.height);

					if (tempX[0].getTime() === x2.domain()[0].getTime() &&
						tempX[1].getTime() === x2.domain()[1].getTime()) {
						ChartElementService.resetBothBrushes(svg_g, [{name: '.brush', brush: brush}, {name: '.brushMain', brush: brushMain}]);
					} else {
						//restore the zoom&brush
						context.select('.brush').call(brush.move, [x2(tempX[0]), x2(tempX[1])]);
					}
					ChartElementService.adjustTooltipItemsBasedOnDisplayingSeries(seriesBeingDisplayed, scope.sources, x, tipItems, timestampSelector);
				} else {
					svg = ChartElementService.appendEmptyGraphMessage(allSize, svg, container, messagesToDisplay);
				}
			}

			function setupMenu () {
				//button set up
				//dynamically enable button for brush time period(1h/1d/1w/1m/1y)
				var range = dateExtent[1] - dateExtent[0];
				if (range > 3600000) {
					//enable 1h button
					$('[name=oneHour]', topToolbar).prop('disabled', false)
						.click(ChartElementService.setBrushInTheMiddleWithMinutes(60, x, x2, context, brush));
				}
				if (range > 3600000 * 24) {
					//enable 1d button
					$('[name=oneDay]', topToolbar).prop('disabled', false)
						.click(ChartElementService.setBrushInTheMiddleWithMinutes(60*24, x, x2, context, brush));
				}
				if (range > 3600000 * 24 * 7) {
					//enable 1w button
					$('[name=oneWeek]', topToolbar).prop('disabled', false)
						.click(ChartElementService.setBrushInTheMiddleWithMinutes(60*24*7, x, x2, context, brush));
				}
				if (range > 3600000 * 24 * 30) {
					//enable 1month button
					$('[name=oneMonth]', topToolbar).prop('disabled', false)
						.click(ChartElementService.setBrushInTheMiddleWithMinutes(60*24*30, x, x2, context, brush));
				}
				if (range > 3600000 * 24 * 365) {
					//enable 1y button
					$('[name=oneYear]', topToolbar).prop('disabled', false)
						.click(ChartElementService.setBrushInTheMiddleWithMinutes(60*24*365, x, x2, context, brush));
				}

				if (scope.menuOption.isBrushMainOn) {
					brushMainG.style('display', null);
				} else {
					brushMainG.style('display', 'none');
				}
				// no wheel zoom on page load
				if (!scope.menuOption.isWheelOn) {
					chartRect.on('wheel.zoom', null);   // does not disable 'double-click' to zoom
					brushMainG.on('wheel.zoom', null);
				}
				if (!scope.menuOption.isBrushOn) ChartElementService.toggleElementShowAndHide(false, context);
				if (scope.menuOption.isSyncChart) { addToSyncCharts(); }
				scope.dateRange = ChartElementService.updateDateRangeLabel(dateFormatter, GMTon, chartId, x);
			}

			// update series being displayed and redraw the graphs
			scope.updateGraphAndScale = function (hiddenSourceNames) {
				if (isDataStacked && hiddenSourceNames !== undefined && hiddenSourceNames.length !== series.length) {
					//need to recalculate currSeries since some series are hidden
					currSeries = ChartToolService.downSample(series, containerWidth, scope.menuOption.downSampleMethod);
					currSeries = ChartToolService.addStackedDataToSeries(currSeries, stack, hiddenSourceNames);
					seriesBeingDisplayed = ChartToolService.adjustSeriesBeingDisplayed(currSeries, x, timestampSelector, dateBisector);
				}
				ChartElementService.reScaleYAxis(seriesBeingDisplayed, scope.sources, y, yScalePlain, yScaleType, agYMin, agYMax, isDataStacked, isChartDiscrete, extraY, extraYScalePlain, extraYAxisSet);
				redraw();
			};

			// create graph only when there is data
			if (!series || series.length === 0) {
				//this should never happen
				console.log('Empty data from chart data processing');
			} else {
				// set up legend
				names = series.map(function(metric) { return metric.name; });
				colors = series.map(function(metric) { return metric.color; });
				graphClassNames = series.map(function(metric) { return metric.graphClassName; });
				scope.sources = ChartToolService.createSourceListForLegend(names, graphClassNames, colors, z);
				// filter out series with no data
				var hasNoData, emptyReturn, invalidExpression;
				var tempSeries = [];
				for (var i = 0; i < series.length; i++) {
					if (series[i].invalidMetric) {
						scope.invalidSeries.push(series[i]);
						invalidExpression = true;
					} else if (series[i].noData) {
						scope.noDataSeries.push(series[i]);
						emptyReturn = true;
					} else if (series[i].data.length === 0 ||
								angular.equals(series[i].data, {})) {
						hasNoData = true;
					} else {
						// only keep the metric that's graphable
						tempSeries.push(series[i]);
					}
				}
				series = tempSeries;
				if (series.length > 0) {
					scope.hideMenu = false;
					// render graphs
					setUpGraphs();
					renderGraphs(series);
					addOverlay();
					setupMenu();
					ChartElementService.resetBothBrushes(svg_g, [{name: '.brush', brush: brush}, {name: '.brushMain', brush: brushMain}]);
				} else {
					// generate content for no graph message
					if (invalidExpression) {
						messagesToDisplay.push('Metric does not exist in TSDB');
						for (i = 0; i < scope.invalidSeries.length; i ++) {
							messagesToDisplay.push(scope.invalidSeries[i].errorMessage);
						}
						messagesToDisplay.push('(Failed metrics are black in the legend, unless another color is preset)');
					}
					if (emptyReturn) {
						messagesToDisplay.push('No data returned from TSDB');
						messagesToDisplay.push('(Empty metrics are labeled maroon, unless another color is preset)');
					}
					if (hasNoData) {
						messagesToDisplay.push('No data found for metric expressions');
						messagesToDisplay.push('(Valid sources have normal colors)');
					}
					svg = ChartElementService.appendEmptyGraphMessage(allSize, svg, container, messagesToDisplay);
				}
			}

			//TODO: improve the resize efficiency if performance becomes an issue
			element.on('$destroy', function(){
				if(resizeJobs.length){
					resizeJobs = [];
					syncChartJobs = {};//this get cleared too
				}
			});

			resizeJobs.push({
				chartID: chartId,
				resize: resize
			});

			// watch changes from chart options modal to update graph
			scope.$watch('menuOption.colorPalette', function (newValue, oldValue) {
				if (!scope.hideMenu && newValue !== oldValue) {
					ChartElementService.updateColors(newValue, names, colors, graphClassNames, chartType, scope.sources);
				}
			}, true);

			scope.$watch('menuOption.dateFormat', function (newValue, oldValue) {
				if (!scope.hideMenu && newValue !== oldValue) {
					dateFormatter = ChartToolService.generateDateFormatter(GMTon, newValue, isSmallChart);
					scope.dateRange = ChartElementService.updateDateRangeLabel(dateFormatter, GMTon, chartId, x);
				}
			}, true);

			scope.$watch('menuOption.isBrushMainOn', function (newValue, oldValue) {
				if (!scope.hideMenu && newValue !== oldValue) {
					ChartElementService.toggleElementShowAndHide(newValue, brushMainG);
				}
			}, true);

			scope.$watch('menuOption.isWheelOn', function (newValue, oldValue) {
				if (!scope.hideMenu && newValue !== oldValue) {
					ChartElementService.toggleWheel(newValue, zoom, chartRect, brushMainG);
				}
			}, true);

			scope.$watch('menuOption.yAxisConfig', function (newValue, oldValue) {
				if (!scope.hideMenu && newValue !== oldValue) {
					yAxis.ticks(newValue.numTicksYaxis)
						.tickFormat(d3.format(newValue.formatYaxis));
					yGrid.ticks(newValue.numTicksYaxis);
					yAxisG.call(yAxis);
					yGridG.call(yGrid);

					yAxisR.ticks(newValue.numTicksYaxis)
						.tickFormat(d3.format(newValue.formatYaxis));
					yAxisRG.call(yAxisR);

					for (var iSet of extraYAxisSet) {
						extraYAxisR[iSet].ticks(newValue.numTicksYaxis)
							.tickFormat(d3.format(newValue.formatYaxis));
						extraYAxisRG[iSet].call(extraYAxisR[iSet]);
					}
				}
			}, true);

			scope.$watch('menuOption.isBrushOn', function (newValue, oldValue) {
				if (!scope.hideMenu && newValue !== oldValue) {
					ChartElementService.toggleElementShowAndHide(newValue, context);
					resize();
				}
			}, true);

			scope.$watch('menuOption.isTooltipOn', function (newValue, oldValue) {
				if (!scope.hideMenu && newValue !== oldValue) {
					ChartElementService.toggleElementShowAndHide(newValue, tooltip);
					if (scope.menuOption.isTooltipOn) mouseOutChart(); // hide the left over tooltip on the chart
				}
			}, true);

			scope.$watch('menuOption.isSyncChart', function (newValue, oldValue) {
				if (!scope.hideMenu && newValue !== oldValue) {
					if (newValue) {
						addToSyncCharts();
					} else {
						removeFromSyncCharts();
					}
				}
			}, true);

			scope.$watch('menuOption.downSampleMethod', function (newValue, oldValue) {
				if (!scope.hideMenu && newValue !== oldValue) {
					currSeries = ChartToolService.downSample(series, containerWidth, newValue);
					if (isDataStacked) {
						currSeries = ChartToolService.addStackedDataToSeries(currSeries, stack);
					}
					seriesBeingDisplayed = ChartToolService.adjustSeriesBeingDisplayed(currSeries, x, timestampSelector, dateBisector);
					scope.updateGraphAndScale();
				}
			}, true);

		}
	};
}]);<|MERGE_RESOLUTION|>--- conflicted
+++ resolved
@@ -69,7 +69,7 @@
 
 			$scope.extraYAxisSet = new Set();
 			$scope.series.forEach(function(e){
-				if(e.extraYAxis) $scope.extraYAxisSet.add(e.extraYAxis);
+				if (e.extraYAxis) $scope.extraYAxisSet.add(e.extraYAxis);
 			});
 
 			$scope.updateStorage = function () {
@@ -563,7 +563,6 @@
 			// mouse interaction on the chart
 			function mouseMove(mousePositionData, noSync) {
 				if (!seriesBeingDisplayed || seriesBeingDisplayed.length === 0) return;
-<<<<<<< HEAD
 				var brushInNonEmptyRange = ChartToolService.isBrushInNonEmptyRange(x.domain(), dateExtent);
 				if (mousePositionData === undefined) mousePositionData = ChartElementService.getMousePositionData(x, y, d3.mouse(this));
 				var dataPoints, newMousePositionData;
@@ -587,14 +586,6 @@
 					}
 					newMousePositionData = snapPoint && scope.menuOption.isSnapCrosslineOn ? snapPoint : mousePositionData;
 					ChartElementService.updateCrossLines(allSize, dateFormatter, scope.menuOption.yAxisConfig.formatYaxis, focus, newMousePositionData);
-=======
-				var mousePositionData = ChartElementService.getMousePositionData(x, y, d3.mouse(this));
-
-				var snapPoint;
-				if (ChartToolService.isBrushInNonEmptyRange(x.domain(), dateExtent)) {
-					snapPoint = ChartElementService.updateMouseRelatedElements(allSize, scope.menuOption, focus, tipItems, tipBox,
-						seriesBeingDisplayed, scope.sources, x, y, extraY, mousePositionData, isDataStacked);
->>>>>>> 3e1dd738
 				}
 				// sort tooltip items if its needed
 				if (scope.menuOption.tooltipConfig.isTooltipSortOn) {
@@ -602,7 +593,7 @@
 						return b.data[1] - a.data[1];
 					});
 				}
-				ChartElementService.updateTooltipItemsContent(allSize, scope.menuOption.tooltipConfig, tipItems, tipBox, dataPoints, mousePositionData);
+				ChartElementService.updateTooltipItemsContent(allSize, scope.menuOption, tipItems, tipBox, dataPoints, mousePositionData);
 
 				if (!noSync) {
 					// if current chart is snapping mouse position to data point, so will the synced charts
@@ -641,15 +632,7 @@
 						positionX: x(mouseX),
 						positionY: mouseMoveElement.select('[name=crossLineTipX]').node().getBBox().height + 3  // crossLineTipPadding
 					};
-<<<<<<< HEAD
 					mouseMove(mousePositionData, true);
-=======
-					if (brushInNonEmptyRange) {
-						ChartElementService.updateMouseRelatedElements(allSize, scope.menuOption, focus, tipItems, tipBox,
-							seriesBeingDisplayed, scope.sources, x, y, extraY, mousePositionData, isDataStacked);
-					}
-					ChartElementService.updateCrossLines(allSize, dateFormatter, scope.menuOption.yAxisConfig.formatYaxis, focus, mousePositionData);
->>>>>>> 3e1dd738
 				}
 			}
 
