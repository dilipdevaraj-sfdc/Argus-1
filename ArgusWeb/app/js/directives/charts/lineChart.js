'use strict';

angular.module('argus.directives.charts.lineChart', [])
.directive('lineChart', [function() {

    return {
        restrict: 'E',
        replace: true,
        scope: {
            chartId: '=chartid',
            series: '=series',
            dateConfig: '=dateconfig'
            // sources: '=sources',
        },
        templateUrl: 'js/templates/charts/topToolbar.html',
        controller: ['$scope', function($scope) {



        }],
        // compile: function (iElement, iAttrs, transclude) {},
        link: function (scope, element, attributes) {
            // scope.$watch('series', function() {
            //     scope.$apply();
            // });

            // angular.element('').on('click', function() {
            //     scope.$apply();
            // });

            // toggle source to hide/show, leave other sources showing
            scope.toggleSource = function(source) {
                console.log( source );

            };

            // show ONLY this 1 source, hide all others
            scope.hideOtherSources = function(source) {
                console.log( source );

            };




            //TODO figure what to put in controller, some dom modification should go in link

            // set $scope values
            scope.isWheelOn = false;
            scope.isBrushOn = true;

            // legend sources
            scope.sources = {};

            // ---------
            var topToolbar = $(element);
            var chartId = scope.chartId;
            var series = scope.series;
            var startTime = scope.dateConfig.startTime;
            var endTime = scope.dateConfig.endTime;
            var GMTon = scope.dateConfig.gmt;

            var currSeries = series;

            // Layout parameters
            var containerHeight = 320;
            var containerWidth = $("#" + chartId).width();
            var brushHeightFactor = 10;
            var mainChartRatio = 0.8, //ratio of height
                tipBoxRatio = 0.2,
                brushChartRatio = 0.2
                ;
            var marginTop = 15,
                marginBottom = 35,
                marginLeft = 50,
                marginRight = 60;

            var width = containerWidth - marginLeft - marginRight;
            var height = parseInt((containerHeight - marginTop - marginBottom) * mainChartRatio);
            var height2 = parseInt((containerHeight - marginTop - marginBottom) * brushChartRatio) - brushHeightFactor;

            var margin = {top: marginTop,
                right: marginRight,
                bottom: containerHeight - marginTop - height,
                left: marginLeft};

            var margin2 = {top: containerHeight - height2 - marginBottom,
                right: marginRight,
                bottom: marginBottom,
                left: marginLeft};

            var tipPadding = 6;
            var crossLineTipWidth = 35;
            var crossLineTipHeight = 15;

            // Local helpers

            // date formats
            // https://github.com/d3/d3-time-format/blob/master/README.md#timeFormat
            var longDate = '%A, %b %e, %H:%M';      // Saturday, Nov 5, 11:58
            var shortDate = '%b %e, %H:%M';
            var numericalDate = '%x';   // output same as %m/%d/%Y

            var bisectDate = d3.bisector(function(d) { return d[0]; }).left;
            var formatDate = d3.timeFormat(shortDate);
            var GMTformatDate = d3.utcFormat(shortDate);

            var formatValue = d3.format(',');
            var tooltipCreator = function() {};

            var isWheelOn = false;
            var isBrushOn = true;

            //graph setup variables
            var x, x2, y, y2, z,
                nGridX = 7, nGridY = 5,
                xAxis, xAxis2, yAxis, yAxisR, yAxis2, xGrid, yGrid,
                line, line2, area, area2,
                brush, zoom,
                svg, xAxisG, xAxisG2, yAxisG, yAxisRG, xGridG, yGridG, //g
                focus, context, clip, brushG, chartRect, //g
                tip, tipBox, tipItems,
                crossline
                ;

            // Base graph setup, initialize all the graph variables
            function setGraph() {
                // use different x axis scale based on timezone
                if (GMTon) {
                    x = d3.scaleUtc().domain([startTime, endTime]).range([0, width]);
                    x2 = d3.scaleUtc().domain([startTime, endTime]).range([0, width]); //for brush
                } else {
                    x = d3.scaleTime().domain([startTime, endTime]).range([0, width]);
                    x2 = d3.scaleTime().domain([startTime, endTime]).range([0, width]); //for brush
                }

                y = d3.scaleLinear().range([height, 0]);
                y2 = d3.scaleLinear().range([height2, 0]);
                z = d3.scaleOrdinal(d3.schemeCategory10);

                //Axis
                xAxis = d3.axisBottom()
                    .scale(x)
                    .ticks(nGridX)
                ;

                xAxis2 = d3.axisBottom() //for brush
                    .scale(x2)
                    .ticks(nGridX)
                ;

                yAxis = d3.axisLeft()
                    .scale(y)
                    .ticks(nGridY)
                    .tickFormat(d3.format('.2s'))
                ;

                yAxisR = d3.axisRight()
                    .scale(y)
                    .ticks(nGridY)
                    .tickFormat(d3.format('.2s'))
                ;

                //grid
                xGrid = d3.axisBottom()
                    .scale(x)
                    .ticks(nGridX)
                    .tickSizeInner(-height)
                ;

                yGrid = d3.axisLeft()
                    .scale(y)
                    .ticks(nGridY)
                    .tickSizeInner(-width)
                ;

                //line
                line = d3.line()
                    .x(function (d) {
                        return x(d[0]);
                    })
                    .y(function (d) {
                        return y(d[1]);
                    });

                //line2 (for brush area)
                line2 = d3.line()
                    .x(function (d) {
                        return x2(d[0]);
                    })
                    .y(function (d) {
                        return y2(d[1]);
                    });

                //brush
                brush = d3.brushX()
                    .extent([[0, 0], [width, height2]])
                    .on("brush end", brushed);

                //zoom
                zoom = d3.zoom()
                    .scaleExtent([1, Infinity])
                    .translateExtent([[0, 0], [width, height]])
                    .extent([[0, 0], [width, height]])
                    .on("zoom", zoomed)
                    .on("start", function(){
                        svg.select(".chartOverlay").style("cursor", "move");
                    })
                    .on("end", function(){
                        svg.select(".chartOverlay").style("cursor", "crosshair");
                    })
                ;

                //Add elements to SVG
                svg = d3.select('#' + chartId).append('svg')
                    .attr('width', width + margin.left + margin.right)
                    .attr('height', height + margin.top + margin.bottom)
                    .attr('id', 'svg')
                    .append('g')
                    .attr('transform', 'translate(' + margin.left + ',' + margin.top + ')')
                ;

                xAxisG = svg.append('g')
                    .attr('class', 'x axis')
                    .attr('transform', 'translate(0,' + height + ')')
                    .call(xAxis);

                yAxisG = svg.append('g')
                    .attr('class', 'y axis')
                    .call(yAxis);

                yAxisRG = svg.append('g')
                    .attr('class', 'y axis')
                    .attr('transform', 'translate(' + width + ')')
                    .call(yAxisR);

                xGridG = svg.append('g')
                    .attr('class', 'x grid')
                    .attr('transform', 'translate(0,' + height + ')')
                    .call(xGrid);

                yGridG = svg.append('g')
                    .attr('class', 'y grid')
                    .call(yGrid);


                // Mouseover/tooltip setup
                focus = svg.append('g')
                    .attr('class', 'focus')
                    .style('display', 'none');
                focus.append('circle')
                    .attr('r', 4.5);

                //Brush, zoom, pan
                //clip path
                clip = svg.append("defs").append("clipPath")
                    .attr("id", "clip")
                    .append("rect")
                    .attr("width", width)
                    .attr("height", height);
                //brush area
                context = svg.append("g")
                    .attr("class", "context")
                    // .attr("transform", "translate(0," + (height + margin.top + 10) + ")");
                    .attr("transform", "translate(0," + margin2.top + ")");

                //set brush area axis
                xAxisG2 = context.append("g")
                    .attr("class", "xBrush axis")
                    .attr("transform", "translate(0," + height2 + ")")
                    .call(xAxis2)
                ;

                tip = svg.append('g')
                    .attr('class', 'legend');
                tipBox = tip.append('rect')
                    .attr('rx', tipPadding)
                    .attr('ry', tipPadding);
                tipItems = tip.append('g')
                    .attr('class', 'legend-items');

                //focus tracking
                crossline = focus.append('g')
                    .attr('id', 'crossline');
                crossline.append('line')
                    .attr('id', 'crossLineX')
                    .attr('class', 'crossLine');
                crossline.append('line')
                    .attr('id', 'crossLineY')
                    .attr('class', 'crossLine');
                crossline.append('text')
                    .attr('id', 'crossLineTipY')
                    .attr('class', 'crossLineTip');
                crossline.append('text')
                    .attr('id', 'crossLineTipX')
                    .attr('class', 'crossLineTip');
            }

            function mousemove() {
                if (!currSeries || currSeries.length === 0) {
                    return;
                }
                var datapoints = [];
                focus.selectAll('circle').remove();
                var position = d3.mouse(this);
                var positionX = position[0];
                var positionY = position[1];
                var mouseX = x.invert(positionX);
                var mouseY = y.invert(positionY);
                currSeries.forEach(function(metric) {
                    if (metric.data.length === 0) {
                        return;
                    }
                    var data = metric.data;
                    var i = bisectDate(data, mouseX, 1);
                    var d0 = data[i - 1];
                    var d1 = data[i];
                    var d;
                    if (!d0) {
                        d = d1;
                    } else if (!d1) {
                        d = d0;
                    } else {
                        d = mouseX - d0[0] > d1[0] - mouseX ? d1 : d0;
                    }
                    var circle = focus.append('circle').attr('r', 4.5).attr('fill', z(metric.name));
<<<<<<< HEAD
                    circle.attr('dx',  d[0]).attr('dy', d[1]); //store the data
=======
                    circle.attr('dataX',  d[0]).attr('dataY', d[1]); //store the data
>>>>>>> 60e1b4f6
                    circle.attr('transform', 'translate(' + x(d[0]) + ',' + y(d[1]) + ')');
                    datapoints.push(d);
                });
                tooltipCreator(tipItems, datapoints);
                generateCrossLine(mouseX, mouseY, positionX, positionY);
            }

            function newTooltipCreator(names, colors) {
                return function(group, datapoints) {
                    var tmpSources = [];
                    for (var i = 0; i < datapoints.length; i++) {
                        tmpSources.push({
                            name: names[i],
                            value: datapoints[i][1]
                        });
                    }

                    // set names into $scope for legend
                    scope.sources = tmpSources;

                    // can only do this once! try '$scope.watch' in link method next
                    scope.$apply();

<<<<<<< HEAD
                    // console.log( $scope.sources );
=======
                    //console.log( scope.sources );
>>>>>>> 60e1b4f6
                };
            }

            //Generate cross lines at the point/cursor
            function generateCrossLine(mouseX, mouseY, X, Y) {
                if(!mouseY) return;
                focus.select('#crossLineX')
                    .attr('x1', X).attr('y1', 0)
                    .attr('x2', X).attr('y2', height);
                focus.select('#crossLineY')
                    .attr('x1', 0).attr('y1', Y)
                    .attr('x2', width).attr('y2', Y);
                //add some information around the axis
                focus.select('#crossLineTipY')
                    .attr('x', 0)
                    .attr('y', Y)
                    .attr('dx', -crossLineTipWidth)
                    .text(d3.format('.2s')(mouseY));

                var date;
                if (GMTon) {
                    date = GMTformatDate(mouseX);
                } else {
                    date = formatDate(mouseX);
                }
                focus.select('#crossLineTipX')
                    .attr('x', X)
                    .attr('y', height )
                    .attr('dy', crossLineTipHeight)
                    .text(date);
            }

            //reset the brush area
            function reset() {
                svg.selectAll(".brush").call(brush.move, null);
            }

            //redraw the lines Axises grids
            function redraw(){
                //redraw
                svg.selectAll(".line").attr("d", line);//redraw the line
                svg.select(".x.axis").call(xAxis);  //redraw xAxis
                svg.select(".y.axis").call(yAxis);  //redraw yAxis
                svg.select(".y.axis:nth-child(3)").call(yAxisR); //redraw yAxis right
                svg.select(".x.grid").call(xGrid);
                svg.select(".y.grid").call(yGrid);
                if(!isBrushOn){
                    svg.select(".context").attr("display", "none");
                }
                updateDateRange();
            }

            //brushed
            function brushed() {
                // ignore the case when it is called by the zoomed function
                if (d3.event.sourceEvent && (d3.event.sourceEvent.type === "zoom" )) return;
                var s = d3.event.selection || x2.range();
                x.domain(s.map(x2.invert, x2));     //rescale the domain of x axis
                                                    //invert the x value in brush axis range to the
                                                    //value in domain

                reScaleY(); //rescale domain of y axis
                //redraw
                redraw();
                //sync with zoom
                svg.select(".chartOverlay").call(zoom.transform, d3.zoomIdentity
                    .scale(width / (s[1] - s[0]))
                    .translate(-s[0], 0));
            }

            //zoomed
            function zoomed() {
                // ignore the case when it is called by the brushed function
                if (d3.event.sourceEvent && (d3.event.sourceEvent.type === "brush" || d3.event.sourceEvent.type === "end") )return;
                var t = d3.event.transform;
                x.domain(t.rescaleX(x2).domain());  //rescale the domain of x axis
                                                    //invert the x value in brush axis range to the
                                                    //value in domain

                reScaleY(); //rescale domain of y axis
                //redraw
                redraw();

                // sync the brush
                context.select(".brush").call
                (brush.move, x.range().map(t.invertX, t));

                //sync the crossline
                var position = d3.mouse(this);
                var positionX = position[0];
                var positionY = position[1];
                var mouseY = y.invert(positionY);//domain value
                focus.selectAll('circle');
                focus.selectAll('circle').each(function(d, i){
                    var circle = d3.select(this);
<<<<<<< HEAD
                    var dx = circle.attr('dx');
                    var dy = circle.attr('dy');
                    circle.attr('transform','translate(' + x(dx)  + ',' + y(dy) + ')');
=======
                    var dataX = circle.attr('dataX');
                    var dataY = circle.attr('dataY');
                    circle.attr('transform','translate(' + x(dataX)  + ',' + y(dataY) + ')');
>>>>>>> 60e1b4f6
                });
                generateCrossLine(mouseY, positionX, positionY);
            }

            //change brush focus range
            function brushMinute(k){
                return function(){
                    if(!k) k = (x2.domain()[1] - x2.domain()[0]);
                    //the unit of time value is millisecond
                    //x2.domain is the domain of total
                    var interval = k * 60000; //one minute is 60000 millisecond

                    //take current x domain value and extend it
                    var start = x.domain()[0].getTime();
                    var end = x.domain()[1].getTime();
                    var middle = (start + end) / 2;
                    start = middle - interval / 2;
                    var min = x2.domain()[0].getTime();
                    var max = x2.domain()[1].getTime();
                    if (start < min) start = min;
                    end = start + interval;
                    if (end > max) end = max;
                    context.select(".brush").call
                    (brush.move, [x2(new Date(start)), x2(new Date(end))]);
                };
            }

            //rescale YAxis based on XAxis Domain
            function reScaleY(){
                if(currSeries === "series" || !currSeries) return;
                var xDomain = x.domain();
                var start = bisectDate(currSeries[0].data, xDomain[0]);
                var end = bisectDate(currSeries[0].data, xDomain[1], start);
                var datapoints = [];
                currSeries.forEach(function(metric){
                    datapoints = datapoints.concat(metric.data.slice(start, end+1));
                });
                y.domain(d3.extent(datapoints, function(d) {return d[1];}));
            }

            //resize
            function resize(){
                var tempX = x.domain(); //remember that when resize
                //calculate new size for chart
                containerWidth = $('#' + chartId).width();
                width = containerWidth - marginLeft - marginRight;
                margin = {top: marginTop,
                    right: marginRight,
                    bottom: containerHeight - marginTop - height,
                    left: marginLeft};
                margin2 = {top: containerHeight - height2 - marginBottom,
                    right: marginRight,
                    bottom: marginBottom,
                    left: marginLeft};

                //clear every chart
                d3.select('svg').remove();
                setGraph(); //set up the chart
                updateGraph(currSeries); //refill the data draw the line
                addOverlay();

                //restore the zoom&brush
                context.select(".brush").call
                (brush.move, [x2(tempX[0]), x2(tempX[1])]);
            }

            //updateGraph, update the graph with new data
            function updateGraph(series){
                if (!series) return;

                var allDatapoints = [];
                var names = series.map(function(metric) {
                    return metric.name;
                });
                var colors = series.map(function(metric) {
                    return metric.color;
                });

                var svg = d3.select('svg').select('g');

                currSeries = series;

                series.forEach(function(metric) {
                    allDatapoints = allDatapoints.concat(metric.data);
                });

                // correlate source names
                tooltipCreator = newTooltipCreator(names, colors);

                x.domain(d3.extent(allDatapoints, function(d) { return d[0]; }));
                y.domain(d3.extent(allDatapoints, function(d) { return d[1]; }));
                z.domain(names);
                x2.domain(x.domain());
                y2.domain(y.domain());

                svg.selectAll('.line').remove();
                svg.selectAll('.brushLine').remove();

                series.forEach(function(metric) {
                    svg.append('path')
                        .datum(metric.data)
                        .attr('id', metric.name.replace(/\s+/g, ''))
                        .attr('class', 'line')
                        .attr('d', line)
                        // .style('stroke', z(metric.id))
                        .style('stroke', function () {
                            if (metric.color === null) {
                                return z(metric.name);
                            } else {
                                return metric.color;
                            }
                        })
                    ;

                    context.append('path')
                        .datum(metric.data)
                        .attr('class', 'brushLine')
                        .attr('d', line2)
                        // .style('stroke', z(metric.id))
                        .style('stroke', function () {
                            if (metric.color === null) {
                                return z(metric.name);
                            } else {
                                return metric.color;
                            }
                        })
                    ;
                });
                //draw the brush xAxis
                xAxisG2.call(xAxis2);
                setZoomExtent(3);
            }

            //this function add the overlay element to the graph when mouse interaction takes place
            //need to call this after drawing the lines in order to put mouse interaction overlay on top
            function addOverlay(){
                //the graph rectangle area
                chartRect = svg.append('rect')
                    .attr('class', 'chartOverlay')
                    .attr('width', width)
                    .attr('height', height)
                    .on('mouseover', function () {
                        focus.style('display', null);
                    })
                    .on('mouseout', function () {
                        focus.style('display', 'none');
                    })
                    .on('mousemove', mousemove)
                    .call(zoom)
                ;

                // no wheel zoom on page load
                if (!isWheelOn)
                    chartRect.on("wheel.zoom", null);   // does not disable 'double-click' to zoom

                //the brush overlay
                brushG = context.append("g")
                    .attr("class", "brush")
                    .call(brush)
                    .call(brush.move, x.range()); //change the x axis range when brush area changes
            }

            //toggle time brush
            function toggleBrush(){
                if(isBrushOn){
                    //disable the brush
                    svg.select('.context').attr('display', 'none');
                    isBrushOn = false;
                }else{
                    //enable the brush
                    svg.select('.context').attr('display', null);
                    isBrushOn = true;
                }
            }

            //toggle the mousewheel for zoom
            function toggleWheel(){
                if(isWheelOn){
                    svg.select(".chartOverlay").on("wheel.zoom", null);
                    isWheelOn = false;
                }else{
                    svg.select(".chartOverlay").call(zoom);
                    isWheelOn = true;
                }
            }

            //date range
            function updateDateRange(){
                var start, end, str;
                if (GMTon) {
                    start = GMTformatDate(x.domain()[0]);
                    end = GMTformatDate(x.domain()[1]);
                    str = start + ' - ' + end + " (GMT/UTC)";
                } else {
                    start = formatDate(x.domain()[0]);
                    end = formatDate(x.domain()[1]);
                    // TODO: detect local time zone, display as 'PST', etc.
                    str = start + ' - ' + end;  // + " in local time zone";
                }

                // update $scope
                scope.dateRange = str;

                // update view
                d3.select('#topTb-' + chartId + ' .dateRange').text(str);
            }

            //extent, k is the least number of points in one line you want to see on the main chart view
            function setZoomExtent(k){
                var numOfPoints= currSeries[0].data.length;
                //choose the max among all the series
                for(var i = 1; i < currSeries.length; i++){
                    if(numOfPoints < currSeries[i].data.length){
                        numOfPoints = currSeries[i].data.length;
                    }
                }
                if(!k || k > numOfPoints) k = 3;
                zoom.scaleExtent([1, numOfPoints/k]);
            }

            //dynamically enable button for brush time period(1h/1d/1w/1m/1y)
            function enableBrushTime(){
                var range = x2.domain()[1] - x2.domain()[0];
                if(range > 3600000){
                    //enable 1h button
                    $('[name=oneHour]', topToolbar).prop('disabled', false);
                }
                if(range > 3600000 * 24){
                    //enable 1d button
                    $('[name=oneDay]', topToolbar).prop('disabled', false);
                }
                if(range > 3600000 * 24 * 7){
                    //enable 1w button
                    $('[name=oneWeek]', topToolbar).prop('disabled', false);
                }
                if(range > 3600000 * 24 * 30){
                    //enable 1month button
                    $('[name=oneMonth]', topToolbar).prop('disabled', false);
                }
                if(range > 3600000 * 24 * 365){
                    //enable 1y button
                    $('[name=oneYear]', topToolbar).prop('disabled', false);
                }
            }

            // call resize when browser size changes
            d3.select(window).on('resize', resize);

            // Update graph on new metric results
            setGraph();
            updateGraph(series);

            // initialize starting point for graph settings & info
            addOverlay();
            updateDateRange();
            enableBrushTime();
            reset();    //to remove the brush cover first for user the drag

            // TODO: move click events to controller as $scope functions utilzed in topToolbar.html
            //button set up
            $('[name=reset]', topToolbar).click(reset);
            $('[name=oneHour]', topToolbar).click(brushMinute(60));
            $('[name=oneDay]', topToolbar).click(brushMinute(60*24));
            $('[name=oneWeek]', topToolbar).click(brushMinute(60*24*7));
            $('[name=oneMonth]', topToolbar).click(brushMinute(60*24*30));
            $('[name=oneYear]', topToolbar).click(brushMinute(60*24*365));

            //toggle
<<<<<<< HEAD
            d3.select('#toggle-brush')
                .on('change', toggleBrush);

            d3.select('#toggle-wheel')
                .on('change', toggleWheel);

            d3.select('#toggle-brush')
                .attr("checked","true");

            d3.select('#toggle-wheel')
                .attr("checked","true");

        }],
        // compile: function (iElement, iAttrs, transclude) {},
        link: function (scope, element, attributes) {
            // scope.$watch('series', function() {
            //     scope.$apply();
            // });

            // angular.element('').on('click', function() {
            //     scope.$apply();
            // });
            debugger;

            // toggle source to hide/show, leave other sources showing
            scope.toggleSource = function() {
                debugger;
                var graphID = this.source.name.replace(/\s+/g, '');
                var temp = "path[id='"+ graphID +"']"; // d3 select with dot in ID name: http://stackoverflow.com/questions/33502614/d3-how-to-select-element-by-id-when-there-is-a-dot-in-id
                var newOpacity = 1 - d3.select(temp).style("opacity"); // not type strict. . .
                d3.select(temp)
                    .transition().duration(100)
                    .style("opacity", newOpacity);
            };

            // show ONLY this 1 source, hide all others
            scope.hideOtherSources = function(source) {
                var shownGraphID = "path[id='"+ this.source.name.replace(/\s+/g, '') +"']";
            };
=======
            $('[name=toggle-brush]', topToolbar).change(toggleBrush);
            $('[name=toggle-wheel]', topToolbar).change(toggleWheel);
>>>>>>> 60e1b4f6
        }
    };
}]);<|MERGE_RESOLUTION|>--- conflicted
+++ resolved
@@ -29,19 +29,19 @@
             // });
 
             // toggle source to hide/show, leave other sources showing
-            scope.toggleSource = function(source) {
-                console.log( source );
-
+            scope.toggleSource = function() {
+                var graphID = this.source.name.replace(/\s+/g, '');
+                var temp = "path[id='"+ graphID +"']"; // d3 select with dot in ID name: http://stackoverflow.com/questions/33502614/d3-how-to-select-element-by-id-when-there-is-a-dot-in-id
+                var newOpacity = 1 - d3.select(temp).style("opacity"); // not type strict. . .
+                d3.select(temp)
+                    .transition().duration(100)
+                    .style("opacity", newOpacity);
             };
 
             // show ONLY this 1 source, hide all others
             scope.hideOtherSources = function(source) {
-                console.log( source );
-
+                var shownGraphID = "path[id='"+ this.source.name.replace(/\s+/g, '') +"']";
             };
-
-
-
 
             //TODO figure what to put in controller, some dom modification should go in link
 
@@ -324,11 +324,7 @@
                         d = mouseX - d0[0] > d1[0] - mouseX ? d1 : d0;
                     }
                     var circle = focus.append('circle').attr('r', 4.5).attr('fill', z(metric.name));
-<<<<<<< HEAD
-                    circle.attr('dx',  d[0]).attr('dy', d[1]); //store the data
-=======
                     circle.attr('dataX',  d[0]).attr('dataY', d[1]); //store the data
->>>>>>> 60e1b4f6
                     circle.attr('transform', 'translate(' + x(d[0]) + ',' + y(d[1]) + ')');
                     datapoints.push(d);
                 });
@@ -351,12 +347,8 @@
 
                     // can only do this once! try '$scope.watch' in link method next
                     scope.$apply();
-
-<<<<<<< HEAD
                     // console.log( $scope.sources );
-=======
-                    //console.log( scope.sources );
->>>>>>> 60e1b4f6
+                    // console.log( scope.sources );
                 };
             }
 
@@ -452,15 +444,9 @@
                 focus.selectAll('circle');
                 focus.selectAll('circle').each(function(d, i){
                     var circle = d3.select(this);
-<<<<<<< HEAD
-                    var dx = circle.attr('dx');
-                    var dy = circle.attr('dy');
-                    circle.attr('transform','translate(' + x(dx)  + ',' + y(dy) + ')');
-=======
                     var dataX = circle.attr('dataX');
                     var dataY = circle.attr('dataY');
                     circle.attr('transform','translate(' + x(dataX)  + ',' + y(dataY) + ')');
->>>>>>> 60e1b4f6
                 });
                 generateCrossLine(mouseY, positionX, positionY);
             }
@@ -727,52 +713,8 @@
             $('[name=oneWeek]', topToolbar).click(brushMinute(60*24*7));
             $('[name=oneMonth]', topToolbar).click(brushMinute(60*24*30));
             $('[name=oneYear]', topToolbar).click(brushMinute(60*24*365));
-
-            //toggle
-<<<<<<< HEAD
-            d3.select('#toggle-brush')
-                .on('change', toggleBrush);
-
-            d3.select('#toggle-wheel')
-                .on('change', toggleWheel);
-
-            d3.select('#toggle-brush')
-                .attr("checked","true");
-
-            d3.select('#toggle-wheel')
-                .attr("checked","true");
-
-        }],
-        // compile: function (iElement, iAttrs, transclude) {},
-        link: function (scope, element, attributes) {
-            // scope.$watch('series', function() {
-            //     scope.$apply();
-            // });
-
-            // angular.element('').on('click', function() {
-            //     scope.$apply();
-            // });
-            debugger;
-
-            // toggle source to hide/show, leave other sources showing
-            scope.toggleSource = function() {
-                debugger;
-                var graphID = this.source.name.replace(/\s+/g, '');
-                var temp = "path[id='"+ graphID +"']"; // d3 select with dot in ID name: http://stackoverflow.com/questions/33502614/d3-how-to-select-element-by-id-when-there-is-a-dot-in-id
-                var newOpacity = 1 - d3.select(temp).style("opacity"); // not type strict. . .
-                d3.select(temp)
-                    .transition().duration(100)
-                    .style("opacity", newOpacity);
-            };
-
-            // show ONLY this 1 source, hide all others
-            scope.hideOtherSources = function(source) {
-                var shownGraphID = "path[id='"+ this.source.name.replace(/\s+/g, '') +"']";
-            };
-=======
             $('[name=toggle-brush]', topToolbar).change(toggleBrush);
             $('[name=toggle-wheel]', topToolbar).change(toggleWheel);
->>>>>>> 60e1b4f6
         }
     };
 }]);