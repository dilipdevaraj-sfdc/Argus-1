--- conflicted
+++ resolved
@@ -9,14 +9,8 @@
         scope: {
             chartId: '=chartid',
             series: '=series',
-<<<<<<< HEAD
             dateConfig: '=dateconfig'
-=======
             // sources: '=sources',
-            startTime: '=starttime',
-            endTime: '=endtime',
-            GMTon: '=gmton'
->>>>>>> 80acc96f
         },
         templateUrl: 'js/templates/charts/topToolbar.html',
         controller: function ($scope) {
