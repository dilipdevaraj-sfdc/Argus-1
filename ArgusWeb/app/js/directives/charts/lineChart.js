--- conflicted
+++ resolved
@@ -51,28 +51,6 @@
             // angular.element('').on('click', function() {
             //     scope.$apply();
             // });
-            // toggle source to hide/show, leave other sources showing
-
-            //TODO figure what to put in controller, some dom modification should go in link
-
-<<<<<<< HEAD
-=======
-            // set $scope values
-            scope.isWheelOn = false;
-            scope.isBrushOn = true;
->>>>>>> 952e9d24
-
-
-        }],
-        // compile: function (iElement, iAttrs, transclude) {},
-        link: function (scope, element, attributes) {
-            // scope.$watch('series', function() {
-            //     scope.$apply();
-            // });
-
-            // angular.element('').on('click', function() {
-            //     scope.$apply();
-            // });
 
             // toggle source to hide/show, leave other sources showing
             scope.toggleSource = function(source) {
@@ -138,10 +116,8 @@
             var tipPadding = 6;
             var crossLineTipWidth = 35;
             var crossLineTipHeight = 15;
-<<<<<<< HEAD
             var crossLineTipPadding = 3;
-=======
->>>>>>> 952e9d24
+
 
             // Local helpers
 
@@ -273,12 +249,8 @@
                     .append('g')
                     .attr('transform', 'translate(' + margin.left + ',' + margin.top + ')')
                 ;
-<<<<<<< HEAD
 
                 mainChart = svg.append("g");
-=======
->>>>>>> 952e9d24
-
 
                 xAxisG = mainChart.append('g')
                     .attr('class', 'x axis')
@@ -348,7 +320,7 @@
                 crossLine.append('line')
                     .attr('name', 'crossLineY')
                     .attr('class', 'crossLine');
-<<<<<<< HEAD
+
                 //tooltip background rect
                 crossLine.append('rect')
                     .attr('name', 'crossLineTipRectX')
@@ -362,13 +334,6 @@
                     .attr('class', 'crossLineTip');
                 crossLine.append('text')
                     .attr('name', 'crossLineTipX')
-=======
-                crossline.append('text')
-                    .attr('id', 'crossLineTipY')
-                    .attr('class', 'crossLineTip');
-                crossline.append('text')
-                    .attr('id', 'crossLineTipX')
->>>>>>> 952e9d24
                     .attr('class', 'crossLineTip');
             }
 
@@ -426,11 +391,7 @@
 
                     // can only do this once! try '$scope.watch' in link method next
                     scope.$apply();
-<<<<<<< HEAD
-
-                    //console.log( scope.sources );
-=======
->>>>>>> 952e9d24
+                    console.log( scope.sources );
                 };
             }
 
@@ -445,17 +406,13 @@
                     .attr('x1', 0).attr('y1', Y)
                     .attr('x2', width).attr('y2', Y);
                 //add some information around the axis
-<<<<<<< HEAD
+
                 focus.select('[name=crossLineTipY')
-=======
-                focus.select('#crossLineTipY')
->>>>>>> 952e9d24
                     .attr('x', 0)
                     .attr('y', Y)
                     .attr('dx', -crossLineTipWidth)
                     .text(d3.format('.2s')(mouseY));
 
-<<<<<<< HEAD
                 //add a background to it
                 var boxY = focus.select('[name=crossLineTipY]').node().getBBox();
                 focus.select('[name=crossLineTipRectY]')
@@ -465,26 +422,19 @@
                     .attr('height', boxY.height + 2 * crossLineTipPadding);
 
 
-=======
->>>>>>> 952e9d24
                 var date;
                 if (GMTon) {
                     date = GMTformatDate(mouseX);
                 } else {
                     date = formatDate(mouseX);
                 }
-<<<<<<< HEAD
-
 
                 focus.select('[name=crossLineTipX]')
-=======
-                focus.select('#crossLineTipX')
->>>>>>> 952e9d24
+
                     .attr('x', X)
                     .attr('y', height )
                     .attr('dy', crossLineTipHeight)
                     .text(date);
-<<<<<<< HEAD
 
                 //add a background to it
                 var boxX = focus.select('[name=crossLineTipX]').node().getBBox();
@@ -493,8 +443,7 @@
                     .attr('y', boxX.y - crossLineTipPadding)
                     .attr('width', boxX.width + 2 * crossLineTipPadding)
                     .attr('height', boxX.height + 2 * crossLineTipPadding);
-=======
->>>>>>> 952e9d24
+
             }
 
             //reset the brush area
@@ -723,11 +672,7 @@
                         focus.style('display', 'none');
                     })
                     .on('mousemove', mousemove)
-<<<<<<< HEAD
-            //        .call(zoom)
-=======
                     .call(zoom)
->>>>>>> 952e9d24
                 ;
 
                 // no wheel zoom on page load
@@ -869,14 +814,11 @@
             $('[name=oneWeek]', topToolbar).click(brushMinute(60*24*7));
             $('[name=oneMonth]', topToolbar).click(brushMinute(60*24*30));
             $('[name=oneYear]', topToolbar).click(brushMinute(60*24*365));
-<<<<<<< HEAD
+
 
             //toggle
             $('[name=toggle-brush]', topToolbar).change(toggleBrush);
             $('[name=toggle-brush-main]', topToolbar).change(toggleBrushMain);
-=======
-            $('[name=toggle-brush]', topToolbar).change(toggleBrush);
->>>>>>> 952e9d24
             $('[name=toggle-wheel]', topToolbar).change(toggleWheel);
         }
     };
