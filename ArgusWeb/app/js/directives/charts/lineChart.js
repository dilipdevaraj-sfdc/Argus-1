--- conflicted
+++ resolved
@@ -728,16 +728,7 @@
                 }
             }
 
-<<<<<<< HEAD
-            //update the graph with new data
             function updateGraph(series) {
-=======
-
-            //updateGraph, update the graph with new data
-            function updateGraph(series){
-                if (!series || series.length === 0) return;
-
->>>>>>> 809ee699
                 var allDatapoints = [];
                 currSeries = series;
 
@@ -793,10 +784,7 @@
                     // TODO: do any dashboards have flag data for multiple series?
                     return;
                 }
-<<<<<<< HEAD
-
-=======
->>>>>>> 809ee699
+                
                 var flagsG = d3.select('#' + chartId).select('svg').select('.flags');
                 var label = flagsG.selectAll("flagItem")
                     .data(flagSeries)
