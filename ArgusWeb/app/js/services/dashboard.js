'use strict';

angular.module('argus.services.dashboard', [])
.service('DashboardService', ['$filter', '$compile', '$resource', 'CONFIG', 'VIEWELEMENT', 'Metrics', '$sce', '$http', 'Annotations', 'growl',
    function ($filter, $compile, $resource, CONFIG, VIEWELEMENT, Metrics, $sce, $http, Annotations, growl) {

        this.updateIndicatorStatus = updateIndicatorStatus;

        this.getDashboardById = function(dashboardId){
            return $http.get(CONFIG.wsUrl + 'dashboards/' + dashboardId);
        };

        // TODO: refactor this duplicate code also in: viewMetrics.js $scope function
        // 'populateSeries' below makes same API call, refactor both to separate factories
        this.getMetricData = function(metricExpression) {
            if (!metricExpression) return;

            var metricData =
                $http({
                    method: 'GET',
                    url: CONFIG.wsUrl + 'metrics',
                    params: {'expression': metricExpression}
                }).
                success(function(data, status, headers, config) {
                    if ( data && data.length > 0 ) {
                        return data[0];
                    } else{
                        growl.info('No data found for the metric expression: ' + JSON.stringify(metricExpression));
                        return;
                    }
                }).
                error(function(data, status, headers, config) {
                    growl.error(data.message);
                    return;
                });

            return metricData;
        };

        this.augmentExpressionWithControlsData = function(event, expression, controls) {
            var result = expression;

            for (var controlIndex in controls) {
                var controlName = '\\$' + controls[controlIndex].name + '\\$';
                var controlValue = controls[controlIndex].value;
                var controlType = controls[controlIndex].type;
                if ( controlType === "agDate" ) {
                    controlValue = isNaN(Date.parse(controlValue)) ? controlValue : Date.parse(controlValue);
                    // remove GMT from offset input from
                    if( typeof (controlValue) === "string" && controlValue.indexOf('GMT') >= 0){
                        controlValue = controlValue.replace('GMT','').trim();
                    }
                }
                controlValue = controlValue == undefined ? "" : controlValue;
                result = result.replace(new RegExp(controlName, "g"), controlValue);
            }

            result = result.replace(/(\r\n|\n|\r|\s+)/gm, "");
            return result;
        };

<<<<<<< HEAD
        this.buildViewElement = function(scope, element, attributes, dashboardCtrl, elementType, index, DashboardService, growl) {
=======
        this.updateIndicatorStatus = updateIndicatorStatus;

        this.buildViewElement = buildViewElement;

        function populateChart(metricList, annotationExpressionList, optionList, divId, attributes, elementType, scope){

            var objMetricCount = {};
            objMetricCount.totalCount = metricList.length;

            $('#' + divId).empty();
            $('#' + divId).show();

            // 'smallChart' currently viewed in the 'Services Dashboard'
            var smallChart = attributes.smallchart ? true : false;
            var chartType = attributes.type ? attributes.type : 'LINE';
            var highChartOptions = getOptionsByChartType(CONFIG, chartType, smallChart);

            setCustomOptions(highChartOptions, optionList);

            $('#' + divId).highcharts('StockChart', highChartOptions);

            var chart = $('#' + divId).highcharts('StockChart');

            // show loading spinner & hide 'no data message' during api request
            chart.showLoading();
            chart.hideNoData();

            // define series first; then build list for each metric expression
            var series = [];

            for (var i = 0; i < metricList.length; i++) {
                var metricExpression = metricList[i].expression;
                var metricOptions = metricList[i].metricSpecificOptions;

                // make api call to get data for each metric item
                populateSeries(metricList[i], highChartOptions, series, divId, attributes, annotationExpressionList, objMetricCount);
            }
            //populateAnnotations(annotationExpressionList, chart);
        }

        function updateIndicatorStatus(attributes, lastStatusVal) {
            if (lastStatusVal < attributes.lo) {
                $('#' + attributes.name + '-status').removeClass('red orange green').addClass('red');
            } else if (lastStatusVal > attributes.lo && lastStatusVal < attributes.hi) {
                $('#' + attributes.name + '-status').removeClass('red orange green').addClass('orange');
            } else if (lastStatusVal > attributes.hi) {
                $('#' + attributes.name + '-status').removeClass('red orange green').addClass('green');
            }
        }

        function buildViewElement(scope, element, attributes, dashboardCtrl, elementType, index, DashboardService, growl) {
>>>>>>> 1ff63174
            var elementId = 'element_' + elementType + index;
            var smallChartCss = ( attributes.smallchart ) ? 'class="smallChart"' : '';
            element.prepend('<div id=' + elementId + ' ' + smallChartCss +'></div>');

            scope.$on(dashboardCtrl.getSubmitBtnEventName(), function(event, controls){
                console.log(dashboardCtrl.getSubmitBtnEventName() + ' event received.');
                populateView(event, controls);
            });

            function populateView(event, controls) {
                // processListData(event, controls)
                // metrics, annotations, options

                var updatedMetricList = [];
                var updatedAnnotationList = [];
                var updatedOptionList = [];

                // TODO: move these 3 items to 'utils' folder
                for (var key in scope.metrics) {
                    if (scope.metrics.hasOwnProperty(key)) {

                        // get metricExpression, and name & color attributes from scope
                        var metrics = scope.metrics[key];
                        var metricExpression = metrics.expression;
                        var metricSpecificOptions = metrics.metricSpecificOptions;
                        var processedExpression = DashboardService.augmentExpressionWithControlsData(event, metricExpression, controls);

                        if (processedExpression.length > 0 /* && (/\$/.test(processedExpression)==false) */) {
                            var processedMetric = {};
                            processedMetric['expression'] = processedExpression;
                            processedMetric['name'] = metrics.name;
                            processedMetric['color'] = metrics.color;
                            processedMetric['metricSpecificOptions'] = getMetricSpecificOptionsInArray(metricSpecificOptions);

                            // update metric list with new processed metric object
                            updatedMetricList.push(processedMetric);
                        }
                    }
                }

                for (var key in scope.annotations) {
                    if (scope.annotations.hasOwnProperty(key)) {
                        var processedExpression = DashboardService.augmentExpressionWithControlsData(event, scope.annotations[key],controls);
                        if (processedExpression.length > 0 /* && (/\$/.test(processedExpression)==false) */) {
                            updatedAnnotationList.push(processedExpression);
                        }
                    }
                }

                for (var key in scope.options) {
                    if (scope.options.hasOwnProperty(key)) {
                        updatedOptionList.push({name: key, value: scope.options[key]});
                    }
                }

                if (updatedMetricList.length > 0) {
                    DashboardService.populateView(updatedMetricList, updatedAnnotationList, updatedOptionList, elementId, attributes, elementType, scope);
                } else {
                    // growl.error('A valid metric expression(s) is required to display the chart.', {referenceId: 'growl-error'});
                    // $('#' + elementId).hide();
                }
            }

            function getMetricSpecificOptionsInArray(metricSpecificOptions){
                var options = [];
                for (var key in metricSpecificOptions) {
                    if (metricSpecificOptions.hasOwnProperty(key)) {
                        options.push({'name': key, 'value': metricSpecificOptions[key]});
                    }
                }
                return options;
            }
        }

        this.populateView = function(metricList, annotationExpressionList, optionList, divId, attributes, elementType, scope) {
            if (!metricList && !divId) return;

            if (!metricList) {
                growl.error('Valid metric expressions are required to display the chart/table.');
                $('#' + divId).hide();
                return;
            }

            if ( elementType === VIEWELEMENT.chart ) {
                populateChart(metricList, annotationExpressionList, optionList, divId, attributes, elementType, scope);
            } else {
                var metricExpressionList = getMetricExpressionList(metricList);

                $http({
                    method: 'GET',
                    url: CONFIG.wsUrl + 'metrics',
                    params: {'expression': metricExpressionList}
                }).success(function(data, status, headers, config) {
                    if ( data && data.length > 0) {
                        $('#' + divId).show();

                        if (elementType === VIEWELEMENT.heatmap)
                            updateHeatmap({}, data, divId, optionList, attributes);
                        else if (elementType === VIEWELEMENT.table)
                            updateTable(data, scope, divId, optionList);

                    } else {
                        updateChart({}, data, divId, annotationExpressionList, optionList, attributes);
                        growl.info('No data found for the metric expressions: ' + JSON.stringify(metricExpressionList));
                    }
                }).error(function(data, status, headers, config) {
                    growl.error(data.message);
                    $('#' + divId).hide();
                });
            }
        };

        // ---------------

        // not used: elementType, scope
        function populateChart(metricList, annotationExpressionList, optionList, divId, attributes, elementType, scope){

            $('#' + divId).empty();
            $('#' + divId).show();

            var smallChart = attributes.smallchart ? true : false;
            var chartType = attributes.type ? attributes.type : 'LINE';
            var highChartOptions = getOptionsByChartType(CONFIG, chartType, smallChart);

            setCustomOptions(highChartOptions, optionList);

            $('#' + divId).highcharts('StockChart', highChartOptions);
            var chart = $('#' + divId).highcharts('StockChart');

            // show loading spinner & hide 'no data message' during api request
            chart.showLoading();
            chart.hideNoData();

            // define series first; then build list for each metric expression
            var series = [];
            var objMetricCount = {};

            objMetricCount.totalCount = metricList.length;

            for (var i = 0; i < metricList.length; i++) {
                var metricExpression = metricList[i].expression;
                var metricOptions = metricList[i].metricSpecificOptions;

                // make api call to get data for each metric item
                populateSeries(metricList[i], highChartOptions, series, divId, attributes, annotationExpressionList, objMetricCount);
            }
            //populateAnnotations(annotationExpressionList, chart);
        };

        function populateSeries(metricItem, highChartOptions, series, divId, attributes, annotationExpressionList, objMetricCount) {

            $http({
                method: 'GET',
                url: CONFIG.wsUrl + 'metrics',
                params: {'expression': metricItem.expression}
            }).success(function(data, status, headers, config){
                if (data && data.length > 0) {

                    // check to update services dashboard
                    if (attributes.smallchart) {
                        // get last status values & broadcast to 'agStatusIndicator' directive
                        var lastStatusVal = Object.keys(data[0].datapoints).sort().reverse()[0];
                        lastStatusVal = data[0].datapoints[lastStatusVal];
                        // updateServiceStatus(attributes, lastStatusVal);
                        updateIndicatorStatus(attributes, lastStatusVal);
                    }

                    // metric item attributes are assigned to the data (i.e. name, color, etc.)
                    var seriesWithOptions = copySeriesDataNSetOptions(data, metricItem);

                    // add each metric item & data to series list
                    Array.prototype.push.apply(series, seriesWithOptions);

                } else{
                    growl.info('No data found for the metric expression: ' + JSON.stringify(metricItem.expression));
                }

                objMetricCount.totalCount = objMetricCount.totalCount - 1;

                if (objMetricCount.totalCount == 0) {
                    bindDataToChart(divId, highChartOptions, series, annotationExpressionList);
                }
            }).error(function(data, status, headers, config) {
                growl.error(data.message);
                objMetricCount.totalCount = objMetricCount.totalCount - 1;

                if (objMetricCount.totalCount == 0) {
                   bindDataToChart(divId, highChartOptions, series, annotationExpressionList);
                }
            });
        }

        // ---------------

        // 'dataProcessing'
        function copySeriesDataNSetOptions(data, metricItem) {
            var result = [];
            if (data) {
                for (var i = 0; i < data.length; i++) {
                    var series = [];

                    for (var key in data[i].datapoints) {
                        var timestamp = parseInt(key);
                        if (data[i].datapoints[key] != null) {
                            var value = parseFloat(data[i].datapoints[key]);
                            series.push([timestamp, value]);
                        }
                    }

                    var metricName = (metricItem.name) ? metricItem.name : createSeriesName(data[i]);
                    var metricColor = (metricItem.color) ? metricItem.color : null;
                    var objSeries = {
                        name: metricName,
                        color: metricColor,
                        data: series
                    };
                    var objSeriesWithOptions = setCustomOptions(objSeries, metricItem.metricSpecificOptions);

                    result.push(objSeriesWithOptions);
                }
            } else {
                result.push({name: 'result', data: []});
            }
            return result;
        };

        // 'dataProcessing'
        function setCustomOptions(options, optionList){
          for(var idx in optionList) {
                var propertyName = optionList[idx].name;
                var propertyValue = optionList[idx].value;
                var result = constructObjectTree(propertyName, propertyValue);
                copyProperties(result,options);
            }
            return options;
        };

        // 'chartRendering' & 'dataProcessing'
        function bindDataToChart(divId, highChartOptions, series, annotationExpressionList) {
            // bind series data to highchart options
            highChartOptions.series = series;

            // display chart in DOM
            $('#' + divId).highcharts('StockChart', highChartOptions);
            var chart = $('#' + divId).highcharts('StockChart');

            // hide the loading spinner after data loads.
            if (chart) {
                chart.hideLoading();
            }

            // check if data exists, otherwise, show the 'no data' message.
            if ( chart && !chart.hasData() ) {
                chart.showNoData();
            }

<<<<<<< HEAD
            // ----------------

            populateAnnotations(annotationExpressionList, chart);
        };

        // 'dataProcessing'
        function populateAnnotations(annotationsList, chart){
            if (annotationsList && annotationsList.length>0 && chart) {
                for (var i = 0; i < annotationsList.length; i++) {
                    addAlertFlag(annotationsList[i],chart);
                }
            }
        };

        // 'dataProcessing', update to return promise instead
        function addAlertFlag(annotationExpression, chart) {
            Annotations.query({expression: annotationExpression}, function (data) {
                if(data && data.length>0) {
                    var forName = createSeriesName(data[0]);
                    var series = copyFlagSeries(data);
                    series.linkedTo = forName;

                    for(var i=0;i<chart.series.length;i++){
                        if(chart.series[i].name == forName){
                            series.color = chart.series[i].color;
                            break;
                        }
                    }

                    chart.addSeries(series);
                }
            });
        };

        // 'dataProcessing'
        function getMetricExpressionList(metrics){
            var result = [];
            for(var i=0; i < metrics.length; i++){
                result.push(metrics[i].expression);
            }
            return result;
        };

        // 'dataProcessing'
        function copyHeatmapSeries(data, timeSpan) {
            var table = data.map(getHourlyAverage.bind(null, timeSpan));
            for (var i = 0; i < data.length; i++) {
                table[i].push(getAverage(data[i]));
            }
            var dataSeries = [];
            for (var i = 0; i < data.length; i++) {
                for (var j = 0; j < table[0].length; j++) {
                    var intValue = table[data.length - 1 - i][j] ? Math.floor(table[data.length - 1 - i][j]) : null;
                    dataSeries.push([j, i, intValue]);
                }
            }
            return dataSeries;
        };

        // 'dataProcessing'
        function copySeries(data) {
            var result = [];
            if (data) {
                for (var i = 0; i < data.length; i++) {
                    var series = [];
                    for(var key in data[i].datapoints) {
                        var timestamp = parseInt(key);
                        if(data[i].datapoints[key] !=null){
                            var value = parseFloat(data[i].datapoints[key]);
                            series.push([timestamp, value]);
                        }
                    }
                    result.push({name: createSeriesName(data[i]), data: series});
                }
            } else {
                result.push({name: 'result', data: []});
            }
            return result;
        };

        // 'dataProcessing'
        function createSeriesName(metric) {
            var scope = metric.scope;
            var name = metric.metric;
            var tags = createTagString(metric.tags);
            return scope + ':' + name + tags;
        };

        // 'dataProcessing'
        function createTagString(tags) {
            var result = '';
            if (tags) {
                var tagString ='';
                for (var key in tags) {
                    if (tags.hasOwnProperty(key)) {
                        tagString += (key + '=' + tags[key] + ',');
                    }
                }
                if(tagString.length) {
                    result += '{';
                    result += tagString.substring(0, tagString.length - 1);
                    result += '}';
                }
            }
            return result;
        };

        // 'dataProcessing'
        function copyFlagSeries(data) {
            var result;
            if (data) {
                result = {type: 'flags', shape: 'circlepin', stackDistance: 20, width: 16, lineWidth: 2};
                result.data = [];
                for (var i = 0; i < data.length; i++) {
                    var flagData = data[i];
                    result.data.push({x: flagData.timestamp, title: 'A', text: formatFlagText(flagData.fields)});
                }
            } else {
                result = null;
            }
            return result;
        };

        // 'dataProcessing'
        function formatFlagText(fields) {
            var result = '';
            if (fields) {
                for (var field in fields) {
                    if (fields.hasOwnProperty(field)) {
                        result += (field + ': ' + fields[field] + '<br/>');
                    }
                }
            }
            return result;
        };

        // --------

        // 'chartRendering'
        function updateIndicatorStatus(attributes, lastStatusVal) {
            if (lastStatusVal < attributes.lo) {
                $('#' + attributes.name + '-status').removeClass('red orange green').addClass('red');
            } else if (lastStatusVal > attributes.lo && lastStatusVal < attributes.hi) {
                $('#' + attributes.name + '-status').removeClass('red orange green').addClass('orange');
            } else if (lastStatusVal > attributes.hi) {
                $('#' + attributes.name + '-status').removeClass('red orange green').addClass('green');
            }
        };

        // 'chartRendering'
        function updateChart(config, data, divId, annotationExpressionList, optionList, attributes) {
            var chartType = attributes.type ? attributes.type : 'LINE';

            if (data && data.length > 0) {
                var options = getOptionsByChartType(config,chartType);
                options.series = copySeries(data);
                //options.chart={renderTo: 'container',defaultSeriesType: 'line'};
                setCustomOptions(options,optionList);
                $('#' + divId).highcharts('StockChart', options);
            } else {
                $('#' + divId).highcharts('StockChart', getOptionsByChartType(config, chartType));
            }

            var chart = $('#' + divId).highcharts('StockChart');
            //chart.chart={renderTo: 'container',defaultSeriesType: 'line'};
            //chart.renderTo='container';
            //chart.defaultSeriesType='line';

            populateAnnotations(annotationExpressionList, chart);
        };
=======
            populateAnnotations(annotationExpressionList, chart);
        }

        function getMetricExpressionList(metrics){
            var result = [];
            for(var i=0;i<metrics.length; i++){
                result.push(metrics[i].expression);
            }
            return result;
        }
>>>>>>> 1ff63174

        // 'chartRendering'
        function updateTable(data, scope, divId, options) {
            if(data && data.length > 0) {

                var allTimestamps = {};
                for(var i in data) {
                    var dps = data[i].datapoints;
                    for(var timestamp in dps) {
                        if(!allTimestamps[timestamp]) {
                            allTimestamps[timestamp] = [];
                        }
                    }
                }

                var columns = [{title: "timestamp", value: "Timestamp"}];
                for(var i in data) {
                    var dps = data[i].datapoints;
                    if(dps) {
                        columns.push({
                            title: "value" + i,
                            value: createSeriesName(data[i])
                        });

                        for(var timestamp in allTimestamps) {
                            var values = allTimestamps[timestamp];
                            if(dps[timestamp]) {
                                values.push(parseFloat(dps[timestamp]));
                            } else {
                                values.push(undefined);
                            }
                            allTimestamps[timestamp] = values;
                        }
                    }
                }

                var tData = [];
                for(var timestamp in allTimestamps) {
                    var obj = {
                            timestamp: parseInt(timestamp),
                            date: $filter('date')(timestamp, "medium")
                    };

                    for(var i in columns) {
                        if(columns[i].title !== "timestamp")
                            obj[columns[i].title] = allTimestamps[timestamp][i-1];
                    }
                    tData.push(obj);
                }

                var tableConfig = {
                        itemsPerPage: 10,
                        fillLastPage: true
                };

                for(var i in options) {
                    var option = options[i];
                    if(option.name && option.value)
                        tableConfig[option.name] = option.value;
                }


                scope.tData = tData;
                scope.config = tableConfig;

                var html = '<div style="overflow-x: scroll"><table class="table table-striped table-header-rotated" at-table at-paginated at-list="tData" at-config="config">';

                html += '<thead>';
                html += '<tr>';
                for(var i in columns) {
                    html += '<th class="rotate-45" at-attribute="' + columns[i].title + '"><div><span>' + columns[i].value + '</span></div></th>';
                }
                html += '</tr>';
                html += '</thead>';

                html += '<tbody>';
                html += '<tr>';

                for(var i in columns) {
                    if(columns[i].title === 'timestamp')
                        html += '<td at-sortable at-attribute="' + columns[i].title + '">{{ item.date }}</td>';
                    else
                        html += '<td at-sortable at-attribute="' + columns[i].title + '">{{ item.' + columns[i].title + '}}</td>';
                }

                html += '</tr>';
                html += '</tbody>';

                html += '</table></div>';

                html += '<at-pagination at-list="tData" at-config="config"></at-pagination>';

                $("#" + divId).empty();
                $compile($("#" + divId).prepend(html))(scope);
            }
        }

        // 'chartRendering'
        function updateHeatmap(config, data, divId, optionList, attributes) {
            if(data && data.length>0) {
                var top = attributes.top? parseInt(attributes.top) : data.length;
                var options = getOptionsByHeatmapType(config, top);
                data.sort(compareAverage);
                data = data.slice(0, Math.min(top, data.length));
                var orgAxis = data.map(createSeriesName);
                var timeSpan = getTimeSpan(data);
                var timeAxis = getTimeAxis(timeSpan);
                var dataSeries = copyHeatmapSeries(data, timeSpan);
                options.series[0].data = dataSeries;
                options.xAxis.categories = timeAxis;
                options.yAxis.categories = orgAxis.reverse();
                setCustomOptions(options,optionList);
                $('#' + divId).highcharts(options);
            }else {
                $('#' + divId).highcharts('StockChart', getOptionsByChartType(config, 'LINE'));
            }
<<<<<<< HEAD
        };
=======

            var chart = $('#' + divId).highcharts('StockChart');
            //chart.chart={renderTo: 'container',defaultSeriesType: 'line'};
            //chart.renderTo='container';
            //chart.defaultSeriesType='line';

            populateAnnotations(annotationExpressionList, chart);
        }

        function resetChart(chart){
            chart.zoomOut();
        }
>>>>>>> 1ff63174

        // 'chartOptions'
        function getOptionsByChartType(config, chartType, smallChart){
            var options = config ? angular.copy(config) : {};
            options.legend = {
                enabled: true,
                maxHeight: 62,
                itemStyle: {
                    fontWeight: 'normal',
                    fontSize: '10px'
                },
                navigation : {
                    style : {
                        fontWeight: 'normal',
                        fontSize: '10px'
                    }
                }
            };
            options.credits = {enabled: false};
            options.rangeSelector = {selected: 1, inputEnabled: false};
            options.xAxis = {
                type: 'datetime',
                ordinal: false
            };

            options.lang = {
                loading: '',    // override default 'Loading...' msg from displaying under spinner img.
                noData: 'No Data to Display'
            };

            // loading spinner for graph
            options.loading = {
                labelStyle: {
                    top: '25%',
                    backgroundImage: 'url("img/ajax-loader.gif")',
                    backgroundSize: '80px 80px',
                    backgroundRepeat: 'no-repeat',
                    display: 'inline-block',
                    width: '80px',
                    height: '80px',
                    backgroundColor: '#FFF'
                }
            };

            if(chartType && chartType.toUpperCase() === 'AREA'){
                options.plotOptions = {series: {animation: false}};
                options.chart = {animation: false, borderWidth: 1, borderColor: 'lightGray', borderRadius: 5, type: 'area'};
            }else  if(chartType && chartType.toUpperCase() === 'STACKAREA'){
                options.plotOptions = {
                    area: {
                        stacking: 'normal',
                       // lineWidth: 1.5,
                        dataGrouping: {
                            enabled: true//,
                          //  groupPixelWidth: 2
                        },
                        animation: false,
                        marker: {
                            enabled: false
                        }
                    }
                };
                options.chart = {animation: false, borderWidth: 1, borderColor: 'lightGray', borderRadius: 5, type: 'area'};
            }
            else {
                options.plotOptions = {series: {animation: false}};
                options.chart = {animation: false, borderWidth: 1, borderColor: 'lightGray', borderRadius: 5};
            }

            // override options for a 'small' chart, e.g. 'Services Status' dashboard
            if ( smallChart ) {
                options.legend.enabled = false;
                options.rangeSelector.enabled = false;

                options['scrollbar'] = {enabled: false};
                options['navigator'] = {enabled: false};

                options.chart.height = '120';
                options.chart.borderWidth = 0;

                // reset loading options, no spinner required
                options.lang = {
                    loading: 'Loading...'
                };
                options.loading = {};
            }

            return options;
        }

<<<<<<< HEAD
        // 'chartOptions'
=======
        function updateHeatmap(config, data, divId, optionList, attributes) {
            if(data && data.length>0) {
                var top = attributes.top? parseInt(attributes.top) : data.length;
                var options = getOptionsByHeatmapType(config, top);
                data.sort(compareAverage);
                data = data.slice(0, Math.min(top, data.length));
                var orgAxis = data.map(createSeriesName);
                var timeSpan = getTimeSpan(data);
                var timeAxis = getTimeAxis(timeSpan);
                var dataSeries = copyHeatmapSeries(data, timeSpan);
                options.series[0].data = dataSeries;
                options.xAxis.categories = timeAxis;
                options.yAxis.categories = orgAxis.reverse();
                setCustomOptions(options,optionList);
                $('#' + divId).highcharts(options);
            }else {
                $('#' + divId).highcharts('StockChart', getOptionsByChartType(config, 'LINE'));
            }
        }

>>>>>>> 1ff63174
        function getOptionsByHeatmapType(config, top){
            var options = config ? angular.copy(config) : {};
            options.credits = {enabled: false};
            options.chart = {
                type: 'heatmap',
                marginTop: 0,
                marginBottom: 60,
                height: 40 * top
            };
            options.title = {text: ''};
            options.xAxis = {
                categories: null
            };
            options.yAxis = {
                categories: null,
                title: null,
                labels: {
                }
            };
            options.colorAxis = {
                dataClasses: [{
                    from: 0,
                    to: 300,
                    color: '#00FF00'
                },{
                    from:300,
                    to:400,
                    color:'#FF8000'
                },{
                    from:400,
                    color:'#FF0040'
                }]
            };
            options.legend = {enabled: true};
            options.tooltip = {enabled: false};
            options.series = [{
                name: '',
                borderWidth: 1,
                data: null,
                dataLabels: {
                    enabled: true,
                    color: 'black',
                    style: {
                        textShadow: 'none',
                        HcTextStroke: null
                    }
                }
            }];
            return options;
        }

        // 'chartTools' --> moved to 'ChartRenderingService.chartTools'
        function getTimeAxis(timeSpan) {
            var hours = [
                '12AM', '1AM', '2AM', '3AM', '4AM', '5AM',
                '6AM', '7AM', '8AM', '9AM', '10AM', '11AM',
                '12PM', '1PM', '2PM', '3PM', '4PM', '5PM',
                '6PM', '7PM', '8PM', '9PM', '10PM', '11PM'
            ];
            var axis = [];
            var firstHour = (new Date(timeSpan.begin)).getHours();
            for (var i = 0; i < timeSpan.span; i++) {
                axis.push(hours[(firstHour + i) % 24]);
            }
            axis.push('<b><i>Average</i></b>');
            return axis;
        };

        // --------

        // 'utilService'

        function compareAverage(a,b) {
            if (getAverage(a) < getAverage(b)) return 1;
            if (getAverage(a) > getAverage(b)) return -1;
            return 0;
        }

        function getTimeSpan(data) {
            var begin = 9999999999999;
            var end = 0;
            for (var i = 0; i < data.length; i++) {
                for (var time in data[i].datapoints) {
                    begin = Math.min(begin, parseInt(time));
                    end = Math.max(end, parseInt(time));
                }
            }
            var span = Math.floor(end/1000/60/60) - Math.floor(begin/1000/60/60) + 1;
            return {begin: begin, end: end, span: span};
        }

<<<<<<< HEAD
=======
        function getTimeAxis(timeSpan) {
            var hours = [
                '12AM', '1AM', '2AM', '3AM', '4AM', '5AM',
                '6AM', '7AM', '8AM', '9AM', '10AM', '11AM',
                '12PM', '1PM', '2PM', '3PM', '4PM', '5PM',
                '6PM', '7PM', '8PM', '9PM', '10PM', '11PM'
            ];
            var axis = [];
            var firstHour = (new Date(timeSpan.begin)).getHours();
            for (var i = 0; i < timeSpan.span; i++) {
                axis.push(hours[(firstHour + i) % 24]);
            }
            axis.push('<b><i>Average</i></b>');
            return axis;
        }

>>>>>>> 1ff63174
        function getAverage(data) {
            var total = 0;
            var count = 0;
            for (var time in data.datapoints) {
                total += parseInt(data.datapoints[time]);
                count += 1;
            }
            if (count > 0)
                return total / count;
            else
                return 0;
        }

        function getHourlyAverage(timeSpan, data) {
            var sums = Array.apply(null, Array(timeSpan.span)).map(Number.prototype.valueOf,0);
            var counts = Array.apply(null, Array(timeSpan.span)).map(Number.prototype.valueOf,0);
            var pivotHour = Math.floor(timeSpan.begin / 1000 / 60 / 60);
            for (var time in data.datapoints) {
                var hour = Math.floor(parseInt(time) / 1000 / 60 / 60);
                sums[hour - pivotHour] += parseInt(data.datapoints[time]);
                counts[hour - pivotHour] += 1;
            }
            var avgs = [];
            for (var i = 0; i < timeSpan.span; i++) {
                if (counts[i] > 0) avgs.push(sums[i] / counts[i]);
                else avgs.push(null);
            }
            return avgs;
        }

<<<<<<< HEAD
=======
        function copyHeatmapSeries(data, timeSpan) {
            var table = data.map(getHourlyAverage.bind(null, timeSpan));
            for (var i = 0; i < data.length; i++) {
                table[i].push(getAverage(data[i]));
            }
            var dataSeries = [];
            for (var i = 0; i < data.length; i++) {
                for (var j = 0; j < table[0].length; j++) {
                    var intValue = table[data.length - 1 - i][j] ? Math.floor(table[data.length - 1 - i][j]) : null;
                    dataSeries.push([j, i, intValue]);
                }
            }
            return dataSeries;
        }

        function copySeries(data) {
            var result = [];
            if (data) {
                for (var i = 0; i < data.length; i++) {
                    var series = [];
                    for(var key in data[i].datapoints) {
                        var timestamp = parseInt(key);
                        if(data[i].datapoints[key] !=null){
                            var value = parseFloat(data[i].datapoints[key]);
                            series.push([timestamp, value]);
                        }
                    }
                    result.push({name: createSeriesName(data[i]), data: series});
                }
            } else {
                result.push({name: 'result', data: []});
            }
            return result;
        }

        function copySeriesDataNSetOptions(data, metricItem) {
            var result = [];
            if (data) {
                for (var i = 0; i < data.length; i++) {
                    var series = [];

                    for (var key in data[i].datapoints) {
                        var timestamp = parseInt(key);
                        if (data[i].datapoints[key] != null) {
                            var value = parseFloat(data[i].datapoints[key]);
                            series.push([timestamp, value]);
                        }
                    }

                    var metricName = (metricItem.name) ? metricItem.name : createSeriesName(data[i]);
                    var metricColor = (metricItem.color) ? metricItem.color : null;
                    var objSeries = {
                        name: metricName,
                        color: metricColor,
                        data: series
                    };
                    var objSeriesWithOptions = setCustomOptions(objSeries, metricItem.metricSpecificOptions);

                    result.push(objSeriesWithOptions);
                }
            } else {
                result.push({name: 'result', data: []});
            }
            return result;
        }

        function createSeriesName(metric) {
            var scope = metric.scope;
            var name = metric.metric;
            var tags = createTagString(metric.tags);
            return scope + ':' + name + tags;
        }

        function createTagString(tags) {
            var result = '';
            if (tags) {
                var tagString ='';
                for (var key in tags) {
                    if (tags.hasOwnProperty(key)) {
                        tagString += (key + '=' + tags[key] + ',');
                    }
                }
                if(tagString.length) {
                    result += '{';
                    result += tagString.substring(0, tagString.length - 1);
                    result += '}';
                }
            }
            return result;
        }

        function populateAnnotations(annotationsList, chart){
            if (annotationsList && annotationsList.length>0 && chart) {
                for (var i = 0; i < annotationsList.length; i++) {
                    addAlertFlag(annotationsList[i],chart);
                }
            }
        }

        function addAlertFlag(annotationExpression, chart) {
            Annotations.query({expression: annotationExpression}, function (data) {
                if(data && data.length>0) {
                    var forName = createSeriesName(data[0]);
                    var series = copyFlagSeries(data);
                    series.linkedTo = forName;

                    for(var i=0;i<chart.series.length;i++){
                        if(chart.series[i].name == forName){
                            series.color = chart.series[i].color;
                            break;
                        }
                    }

                    chart.addSeries(series);
                }
            });
        }

        function copyFlagSeries(data) {
            var result;
            if (data) {
                result = {type: 'flags', shape: 'circlepin', stackDistance: 20, width: 16, lineWidth: 2};
                result.data = [];
                for (var i = 0; i < data.length; i++) {
                    var flagData = data[i];
                    result.data.push({x: flagData.timestamp, title: 'A', text: formatFlagText(flagData.fields)});
                }
            } else {
                result = null;
            }
            return result;
        }

        function formatFlagText(fields) {
            var result = '';
            if (fields) {
                for (var field in fields) {
                    if (fields.hasOwnProperty(field)) {
                        result += (field + ': ' + fields[field] + '<br/>');
                    }
                }
            }
            return result;
        }

        function setCustomOptions(options, optionList){
          for(var idx in optionList) {
                var propertyName = optionList[idx].name;
                var propertyValue = optionList[idx].value;
                var result = constructObjectTree(propertyName, propertyValue);
                copyProperties(result,options);
            }
            return options;
        }

>>>>>>> 1ff63174
        function copyProperties(from, to){
            for (var key in from) {
                if (from.hasOwnProperty(key)) {
                    if(!to[key] || typeof from[key] == 'string' || from[key] instanceof String ){//if from[key] is not an object and is last property then just copy so that it will overwrite the existing value
                        to[key]=from[key];
                    }else{
                        copyProperties(from[key],to[key]);
                    }
                }
            }
        }

        function constructObjectTree(name, value) {
            var result = {};
            var index = name.indexOf('.');
            if (index == -1) {
                result[name] = getParsedValue(value);
                return result;
            } else {
                var property = name.substring(0, index);
                result[property] = constructObjectTree(name.substring(index + 1), value);
                return result;
            }
        }

        function getParsedValue(value){

            if(value instanceof Object || value.length==0){
                return value;
            }

            if(value=='true'){
                return true;
            }else if(value=='false'){
                return false;
            }else if(!isNaN(value)){
                return parseInt(value);
            }
            return value;
        }
    }]);<|MERGE_RESOLUTION|>--- conflicted
+++ resolved
@@ -59,61 +59,7 @@
             return result;
         };
 
-<<<<<<< HEAD
         this.buildViewElement = function(scope, element, attributes, dashboardCtrl, elementType, index, DashboardService, growl) {
-=======
-        this.updateIndicatorStatus = updateIndicatorStatus;
-
-        this.buildViewElement = buildViewElement;
-
-        function populateChart(metricList, annotationExpressionList, optionList, divId, attributes, elementType, scope){
-
-            var objMetricCount = {};
-            objMetricCount.totalCount = metricList.length;
-
-            $('#' + divId).empty();
-            $('#' + divId).show();
-
-            // 'smallChart' currently viewed in the 'Services Dashboard'
-            var smallChart = attributes.smallchart ? true : false;
-            var chartType = attributes.type ? attributes.type : 'LINE';
-            var highChartOptions = getOptionsByChartType(CONFIG, chartType, smallChart);
-
-            setCustomOptions(highChartOptions, optionList);
-
-            $('#' + divId).highcharts('StockChart', highChartOptions);
-
-            var chart = $('#' + divId).highcharts('StockChart');
-
-            // show loading spinner & hide 'no data message' during api request
-            chart.showLoading();
-            chart.hideNoData();
-
-            // define series first; then build list for each metric expression
-            var series = [];
-
-            for (var i = 0; i < metricList.length; i++) {
-                var metricExpression = metricList[i].expression;
-                var metricOptions = metricList[i].metricSpecificOptions;
-
-                // make api call to get data for each metric item
-                populateSeries(metricList[i], highChartOptions, series, divId, attributes, annotationExpressionList, objMetricCount);
-            }
-            //populateAnnotations(annotationExpressionList, chart);
-        }
-
-        function updateIndicatorStatus(attributes, lastStatusVal) {
-            if (lastStatusVal < attributes.lo) {
-                $('#' + attributes.name + '-status').removeClass('red orange green').addClass('red');
-            } else if (lastStatusVal > attributes.lo && lastStatusVal < attributes.hi) {
-                $('#' + attributes.name + '-status').removeClass('red orange green').addClass('orange');
-            } else if (lastStatusVal > attributes.hi) {
-                $('#' + attributes.name + '-status').removeClass('red orange green').addClass('green');
-            }
-        }
-
-        function buildViewElement(scope, element, attributes, dashboardCtrl, elementType, index, DashboardService, growl) {
->>>>>>> 1ff63174
             var elementId = 'element_' + elementType + index;
             var smallChartCss = ( attributes.smallchart ) ? 'class="smallChart"' : '';
             element.prepend('<div id=' + elementId + ' ' + smallChartCss +'></div>');
@@ -261,7 +207,7 @@
                 populateSeries(metricList[i], highChartOptions, series, divId, attributes, annotationExpressionList, objMetricCount);
             }
             //populateAnnotations(annotationExpressionList, chart);
-        };
+        }
 
         function populateSeries(metricItem, highChartOptions, series, divId, attributes, annotationExpressionList, objMetricCount) {
 
@@ -338,7 +284,7 @@
                 result.push({name: 'result', data: []});
             }
             return result;
-        };
+        }
 
         // 'dataProcessing'
         function setCustomOptions(options, optionList){
@@ -349,7 +295,7 @@
                 copyProperties(result,options);
             }
             return options;
-        };
+        }
 
         // 'chartRendering' & 'dataProcessing'
         function bindDataToChart(divId, highChartOptions, series, annotationExpressionList) {
@@ -370,11 +316,10 @@
                 chart.showNoData();
             }
 
-<<<<<<< HEAD
             // ----------------
 
             populateAnnotations(annotationExpressionList, chart);
-        };
+        }
 
         // 'dataProcessing'
         function populateAnnotations(annotationsList, chart){
@@ -383,7 +328,7 @@
                     addAlertFlag(annotationsList[i],chart);
                 }
             }
-        };
+        }
 
         // 'dataProcessing', update to return promise instead
         function addAlertFlag(annotationExpression, chart) {
@@ -403,7 +348,7 @@
                     chart.addSeries(series);
                 }
             });
-        };
+        }
 
         // 'dataProcessing'
         function getMetricExpressionList(metrics){
@@ -412,7 +357,7 @@
                 result.push(metrics[i].expression);
             }
             return result;
-        };
+        }
 
         // 'dataProcessing'
         function copyHeatmapSeries(data, timeSpan) {
@@ -428,7 +373,7 @@
                 }
             }
             return dataSeries;
-        };
+        }
 
         // 'dataProcessing'
         function copySeries(data) {
@@ -449,7 +394,7 @@
                 result.push({name: 'result', data: []});
             }
             return result;
-        };
+        }
 
         // 'dataProcessing'
         function createSeriesName(metric) {
@@ -457,7 +402,7 @@
             var name = metric.metric;
             var tags = createTagString(metric.tags);
             return scope + ':' + name + tags;
-        };
+        }
 
         // 'dataProcessing'
         function createTagString(tags) {
@@ -476,7 +421,7 @@
                 }
             }
             return result;
-        };
+        }
 
         // 'dataProcessing'
         function copyFlagSeries(data) {
@@ -492,7 +437,7 @@
                 result = null;
             }
             return result;
-        };
+        }
 
         // 'dataProcessing'
         function formatFlagText(fields) {
@@ -505,7 +450,7 @@
                 }
             }
             return result;
-        };
+        }
 
         // --------
 
@@ -518,7 +463,7 @@
             } else if (lastStatusVal > attributes.hi) {
                 $('#' + attributes.name + '-status').removeClass('red orange green').addClass('green');
             }
-        };
+        }
 
         // 'chartRendering'
         function updateChart(config, data, divId, annotationExpressionList, optionList, attributes) {
@@ -540,19 +485,7 @@
             //chart.defaultSeriesType='line';
 
             populateAnnotations(annotationExpressionList, chart);
-        };
-=======
-            populateAnnotations(annotationExpressionList, chart);
-        }
-
-        function getMetricExpressionList(metrics){
-            var result = [];
-            for(var i=0;i<metrics.length; i++){
-                result.push(metrics[i].expression);
-            }
-            return result;
-        }
->>>>>>> 1ff63174
+        }
 
         // 'chartRendering'
         function updateTable(data, scope, divId, options) {
@@ -669,22 +602,7 @@
             }else {
                 $('#' + divId).highcharts('StockChart', getOptionsByChartType(config, 'LINE'));
             }
-<<<<<<< HEAD
-        };
-=======
-
-            var chart = $('#' + divId).highcharts('StockChart');
-            //chart.chart={renderTo: 'container',defaultSeriesType: 'line'};
-            //chart.renderTo='container';
-            //chart.defaultSeriesType='line';
-
-            populateAnnotations(annotationExpressionList, chart);
-        }
-
-        function resetChart(chart){
-            chart.zoomOut();
-        }
->>>>>>> 1ff63174
+        }
 
         // 'chartOptions'
         function getOptionsByChartType(config, chartType, smallChart){
@@ -775,30 +693,6 @@
             return options;
         }
 
-<<<<<<< HEAD
-        // 'chartOptions'
-=======
-        function updateHeatmap(config, data, divId, optionList, attributes) {
-            if(data && data.length>0) {
-                var top = attributes.top? parseInt(attributes.top) : data.length;
-                var options = getOptionsByHeatmapType(config, top);
-                data.sort(compareAverage);
-                data = data.slice(0, Math.min(top, data.length));
-                var orgAxis = data.map(createSeriesName);
-                var timeSpan = getTimeSpan(data);
-                var timeAxis = getTimeAxis(timeSpan);
-                var dataSeries = copyHeatmapSeries(data, timeSpan);
-                options.series[0].data = dataSeries;
-                options.xAxis.categories = timeAxis;
-                options.yAxis.categories = orgAxis.reverse();
-                setCustomOptions(options,optionList);
-                $('#' + divId).highcharts(options);
-            }else {
-                $('#' + divId).highcharts('StockChart', getOptionsByChartType(config, 'LINE'));
-            }
-        }
-
->>>>>>> 1ff63174
         function getOptionsByHeatmapType(config, top){
             var options = config ? angular.copy(config) : {};
             options.credits = {enabled: false};
@@ -865,7 +759,7 @@
             }
             axis.push('<b><i>Average</i></b>');
             return axis;
-        };
+        }
 
         // --------
 
@@ -890,25 +784,6 @@
             return {begin: begin, end: end, span: span};
         }
 
-<<<<<<< HEAD
-=======
-        function getTimeAxis(timeSpan) {
-            var hours = [
-                '12AM', '1AM', '2AM', '3AM', '4AM', '5AM',
-                '6AM', '7AM', '8AM', '9AM', '10AM', '11AM',
-                '12PM', '1PM', '2PM', '3PM', '4PM', '5PM',
-                '6PM', '7PM', '8PM', '9PM', '10PM', '11PM'
-            ];
-            var axis = [];
-            var firstHour = (new Date(timeSpan.begin)).getHours();
-            for (var i = 0; i < timeSpan.span; i++) {
-                axis.push(hours[(firstHour + i) % 24]);
-            }
-            axis.push('<b><i>Average</i></b>');
-            return axis;
-        }
-
->>>>>>> 1ff63174
         function getAverage(data) {
             var total = 0;
             var count = 0;
@@ -939,164 +814,6 @@
             return avgs;
         }
 
-<<<<<<< HEAD
-=======
-        function copyHeatmapSeries(data, timeSpan) {
-            var table = data.map(getHourlyAverage.bind(null, timeSpan));
-            for (var i = 0; i < data.length; i++) {
-                table[i].push(getAverage(data[i]));
-            }
-            var dataSeries = [];
-            for (var i = 0; i < data.length; i++) {
-                for (var j = 0; j < table[0].length; j++) {
-                    var intValue = table[data.length - 1 - i][j] ? Math.floor(table[data.length - 1 - i][j]) : null;
-                    dataSeries.push([j, i, intValue]);
-                }
-            }
-            return dataSeries;
-        }
-
-        function copySeries(data) {
-            var result = [];
-            if (data) {
-                for (var i = 0; i < data.length; i++) {
-                    var series = [];
-                    for(var key in data[i].datapoints) {
-                        var timestamp = parseInt(key);
-                        if(data[i].datapoints[key] !=null){
-                            var value = parseFloat(data[i].datapoints[key]);
-                            series.push([timestamp, value]);
-                        }
-                    }
-                    result.push({name: createSeriesName(data[i]), data: series});
-                }
-            } else {
-                result.push({name: 'result', data: []});
-            }
-            return result;
-        }
-
-        function copySeriesDataNSetOptions(data, metricItem) {
-            var result = [];
-            if (data) {
-                for (var i = 0; i < data.length; i++) {
-                    var series = [];
-
-                    for (var key in data[i].datapoints) {
-                        var timestamp = parseInt(key);
-                        if (data[i].datapoints[key] != null) {
-                            var value = parseFloat(data[i].datapoints[key]);
-                            series.push([timestamp, value]);
-                        }
-                    }
-
-                    var metricName = (metricItem.name) ? metricItem.name : createSeriesName(data[i]);
-                    var metricColor = (metricItem.color) ? metricItem.color : null;
-                    var objSeries = {
-                        name: metricName,
-                        color: metricColor,
-                        data: series
-                    };
-                    var objSeriesWithOptions = setCustomOptions(objSeries, metricItem.metricSpecificOptions);
-
-                    result.push(objSeriesWithOptions);
-                }
-            } else {
-                result.push({name: 'result', data: []});
-            }
-            return result;
-        }
-
-        function createSeriesName(metric) {
-            var scope = metric.scope;
-            var name = metric.metric;
-            var tags = createTagString(metric.tags);
-            return scope + ':' + name + tags;
-        }
-
-        function createTagString(tags) {
-            var result = '';
-            if (tags) {
-                var tagString ='';
-                for (var key in tags) {
-                    if (tags.hasOwnProperty(key)) {
-                        tagString += (key + '=' + tags[key] + ',');
-                    }
-                }
-                if(tagString.length) {
-                    result += '{';
-                    result += tagString.substring(0, tagString.length - 1);
-                    result += '}';
-                }
-            }
-            return result;
-        }
-
-        function populateAnnotations(annotationsList, chart){
-            if (annotationsList && annotationsList.length>0 && chart) {
-                for (var i = 0; i < annotationsList.length; i++) {
-                    addAlertFlag(annotationsList[i],chart);
-                }
-            }
-        }
-
-        function addAlertFlag(annotationExpression, chart) {
-            Annotations.query({expression: annotationExpression}, function (data) {
-                if(data && data.length>0) {
-                    var forName = createSeriesName(data[0]);
-                    var series = copyFlagSeries(data);
-                    series.linkedTo = forName;
-
-                    for(var i=0;i<chart.series.length;i++){
-                        if(chart.series[i].name == forName){
-                            series.color = chart.series[i].color;
-                            break;
-                        }
-                    }
-
-                    chart.addSeries(series);
-                }
-            });
-        }
-
-        function copyFlagSeries(data) {
-            var result;
-            if (data) {
-                result = {type: 'flags', shape: 'circlepin', stackDistance: 20, width: 16, lineWidth: 2};
-                result.data = [];
-                for (var i = 0; i < data.length; i++) {
-                    var flagData = data[i];
-                    result.data.push({x: flagData.timestamp, title: 'A', text: formatFlagText(flagData.fields)});
-                }
-            } else {
-                result = null;
-            }
-            return result;
-        }
-
-        function formatFlagText(fields) {
-            var result = '';
-            if (fields) {
-                for (var field in fields) {
-                    if (fields.hasOwnProperty(field)) {
-                        result += (field + ': ' + fields[field] + '<br/>');
-                    }
-                }
-            }
-            return result;
-        }
-
-        function setCustomOptions(options, optionList){
-          for(var idx in optionList) {
-                var propertyName = optionList[idx].name;
-                var propertyValue = optionList[idx].value;
-                var result = constructObjectTree(propertyName, propertyValue);
-                copyProperties(result,options);
-            }
-            return options;
-        }
-
->>>>>>> 1ff63174
         function copyProperties(from, to){
             for (var key in from) {
                 if (from.hasOwnProperty(key)) {
