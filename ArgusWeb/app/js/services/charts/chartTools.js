--- conflicted
+++ resolved
@@ -147,8 +147,6 @@
 		},
 		isSnapCrosslineOn: true,
 		localTimezone: false
-<<<<<<< HEAD
-=======
 	};
 	this.defaultMenuOptionSmallChart = {
 		dateFormat: numericalDate,
@@ -172,7 +170,6 @@
 		},
 		isSnapCrosslineOn: true,
 		localTimezone: false
->>>>>>> 5797f757
 	};
 
 	// color
