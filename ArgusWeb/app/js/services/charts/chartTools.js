--- conflicted
+++ resolved
@@ -186,11 +186,8 @@
 		};
 	};
 
-<<<<<<< HEAD
-	this.getXandYDomainsOfSeries = function (series, isDataStacked) {
-		var allDatapoints = [];
-=======
-	this.getXandYDomainsOfSeries = function (series, extraYAxisSet) {
+
+	this.getXandYDomainsOfSeries = function (series, isDataStacked, extraYAxisSet) {
 		var datapoints = [];
 		var extraDatapoints = {};
 
@@ -198,7 +195,6 @@
 			extraDatapoints[iSet] = [];
 		}
 
->>>>>>> 71cb67c2
 		series.forEach(function (metric) {
 			if(metric.extraYAxis){
 				extraDatapoints[metric.extraYAxis] = extraDatapoints[metric.extraYAxis].concat(metric.data);
@@ -207,31 +203,10 @@
 			}
 		});
 
-<<<<<<< HEAD
 		return {
-			xDomain: this.getXDomainOfSeries(allDatapoints, isDataStacked),
-			yDomain: this.getYDomainOfSeries(allDatapoints, isDataStacked)
-=======
-		var xDomain = d3.extent(datapoints, function (d) {
-			return d[0];
-		});
-		var yDomain = d3.extent(datapoints, function (d) {
-			return d[1];
-		});
-
-		var extraYDomain = {};
-
-		for(iSet of extraYAxisSet){
-			extraYDomain[iSet] = d3.extent(extraDatapoints[iSet], function (d) {
-				return d[1];
-			});
-		}
-
-		return {
-			xDomain: xDomain,
-			yDomain: yDomain,
-			extraYDomain: extraYDomain
->>>>>>> 71cb67c2
+			xDomain: this.getXDomainOfSeries(datapoints, isDataStacked),
+			yDomain: this.getYDomainOfSeries(datapoints, isDataStacked),
+			extraYDomain: this.getExtraYDomainOfSeries(extraDatapoints, extraYAxisSet)
 		};
 	};
 
@@ -266,6 +241,18 @@
 			extent = d3.extent(dataPoints, function (d) { return d[1]; });
 		}
 		return extent;
+	};
+
+	this.getExtraYDomainOfSeries = function (extraDatapoints, extraYAxisSet){
+		var extraYDomain = {};
+
+		for(var iSet of extraYAxisSet){
+			extraYDomain[iSet] = d3.extent(extraDatapoints[iSet], function (d) {
+				return d[1];
+			});
+		}
+
+		return extraYDomain;
 	};
 
 	this.updateXandYRange = function (sizeInfo, x, y, needToAdjustHeight) {
