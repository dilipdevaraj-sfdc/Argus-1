/**
 * Created by liuxizi.xu on 3/28/17.
 */

'use strict';
/*global angular:false, d3:false, $:false  */

angular.module('argus.services.charts.elements', [])
.service('ChartElementService', ['ChartToolService', 'UtilService', function(ChartToolService, UtilService) {
	var nGridXSmall = 3;
	var nGridYSmall = 3;
	var nGridX = 7;
	var xAxisLabelHeightFactor = 15;
	var tipOffset = 8;
	var tipPadding = 3;
	var circleRadius = 4.5;
	var circleLen = circleRadius * 2;
	var itemsPerCol = 12; // for tooltip
	var crossLineTipWidth = 35;
	var crossLineTipHeight = 15;
	var crossLineTipPadding = 3;
	var bufferRatio = 0.2; // the ratio of buffer above/below max/min on yAxis for better showing experience
	var snappingFactor = 0.1;
	var extraYAxisPadding = ChartToolService.getExtraYAxisPadding();

	var setGraphColorStyle = function (graph, color, chartType, opacity) {
		switch (chartType) {
			case 'stackarea':
			case 'area':
				graph.style('fill', color).style('opacity', opacity);
				break;
			// case 'line':
			default:
				graph.style('stroke', color);
		}
	};

	// pre populate the elements
	this.createAxisElements = function (x, y, isSmallChart, yAxisConfig) {
		var xAxis, yAxis, yAxisR,
			currentnGridX, currentnGridY;

		if (isSmallChart) {
			currentnGridX = nGridX;
			currentnGridY = yAxisConfig.numTicksYaxis;
		} else {
			currentnGridX = nGridXSmall;
			currentnGridY = nGridYSmall;
		}

		xAxis = d3.axisBottom()
			.scale(x)
			.ticks(currentnGridX);

		yAxis = d3.axisLeft()
			.scale(y)
			.ticks(currentnGridY)
			.tickFormat(d3.format(yAxisConfig.formatYaxis));

		yAxisR = d3.axisRight()
			.scale(y)
			.ticks(currentnGridY)
			.tickFormat(d3.format(yAxisConfig.formatYaxis));

		return {
			xAxis: xAxis,
			yAxis: yAxis,
			yAxisR: yAxisR
		};
	};

	this.createExtraYAxisRElements = function (y, yAxisConfig) {
		return d3.axisRight()
			.scale(y)
			.ticks(yAxisConfig.numTicksYaxis)
			.tickFormat(d3.format(yAxisConfig.formatYaxis));
	};

	this.createGridElements = function (x, y, sizeInfo, isSmallChart, numTicksYaxis) {
		var currentnGridX, currentnGridY;

		if (isSmallChart) {
			currentnGridX = nGridX;
			currentnGridY = numTicksYaxis;
		} else {
			currentnGridX = nGridXSmall;
			currentnGridY = nGridYSmall;
		}
		var xGrid = d3.axisBottom()
			.scale(x)
			.ticks(currentnGridX)
			.tickSizeInner(-sizeInfo.height);

		var yGrid = d3.axisLeft()
			.scale(y)
			.ticks(currentnGridY)
			.tickSizeInner(-sizeInfo.width);

		return {
			xGrid: xGrid,
			yGrid: yGrid
		};
	};

	this.createBrushElements = function (timeInfo, sizeInfo, isSmallChart, chartType, brushFunction, yScaleType, yScaleConfigValue) {
		// axis and ticks
		var currentnGridX = isSmallChart? nGridXSmall: nGridX;

		var brushSizeInfo = {
			width: sizeInfo.width2,
			height: sizeInfo.height2
		};
		var xy = ChartToolService.getXandY(timeInfo, brushSizeInfo, yScaleType, yScaleConfigValue);
		var x2 = xy.x;
		var y2 = xy.y;

		var xAxis2 = d3.axisBottom()
			.scale(x2)
			.ticks(currentnGridX);
		// graphs in brush
		var brushGraph = this.createGraph(x2, y2, chartType);

		// actual brush
		var brush = d3.brushX()
			.extent([[0, 0], [sizeInfo.width2, sizeInfo.height2]])
			.on('brush end', brushFunction);

		return {
			x: x2,
			y: y2,
			xAxis: xAxis2,
			graph: brushGraph,
			brush: brush
		};
	};

	this.createMainBrush = function (sizeInfo, brushFunction) {
		var brushMain = d3.brushX()
			.extent([[0, 0], [sizeInfo.width, sizeInfo.height]])
			.on('end', brushFunction);
		return brushMain;
	};

	this.createLine = function (x, y) {
		var line = d3.line()
			.x(function (d) {
				return UtilService.validNumberChecker(x(d[0]));
			})
			.y(function (d) {
				return UtilService.validNumberChecker(y(d[1]));
			});
		return line;
	};

	this.createArea = function (x, y) {
		var area = d3.area()
			.x(function (d) {
				return UtilService.validNumberChecker(x(d[0]));
			})
			.y1(function (d) {
				return UtilService.validNumberChecker(y(d[1]));
			});
		area.y0(y(0));
		return area;
	};

	this.createStackArea = function (x, y) {
		return d3.area()
			.x(function (d) {
				return UtilService.validNumberChecker(x(d.data.timestamp));
			})
			.y0(function (d) {
				return UtilService.validNumberChecker(y(d[0]));
			})
			.y1(function (d) {
				return UtilService.validNumberChecker(y(d[1]));
			});
	};

	this.createScatter = function (x, y) {
		// does not actually create a graph element
		return {x: x, y: y};
	};

	this.createGraph = function (x, y, chartType) {
		var graphElement;
		switch (chartType) {
			case 'scatter':
				graphElement = graphElement = this.createScatter(x, y);
				break;
			case 'area':
				graphElement = this.createArea(x, y);
				break;
			case 'stackarea':
				graphElement = this.createStackArea(x, y);
				break;
			// case 'line':
			default:
				graphElement = this.createLine(x, y);
		}
		return graphElement;
	};

	this.createZoom = function (sizeInfo, zoomFunction, chart) {
		var zoom = d3.zoom()
			.scaleExtent([1, Infinity])
			.translateExtent([[0, 0], [sizeInfo.width, sizeInfo.height]])
			.extent([[0, 0], [sizeInfo.width, sizeInfo.height]])
			.on('zoom', zoomFunction)
			.on('start', function () {
				chart.select('.chartOverlay').style('cursor', 'move');
			})
			.on('end', function () {
				chart.select('.chartOverlay').style('cursor', 'crosshair');
			});
		return zoom;
	};

	// generate main containers
	this.generateMainChartElements = function (sizeInfo, container) {
		var svg = d3.select(container).append('svg')
			.attr('width', sizeInfo.width + sizeInfo.margin.left + sizeInfo.margin.right)
			.attr('height', sizeInfo.height + sizeInfo.margin.top + sizeInfo.margin.bottom);

		var svg_g = svg.append('g')
			.attr('class', 'inner_Svg_g')
			.attr('transform', 'translate(' + sizeInfo.margin.left + ',' + sizeInfo.margin.top + ')');

		var mainChart = svg_g.append('g').attr('class', 'mainChart');

		return {
			svg: svg,
			svg_g: svg_g,
			mainChart: mainChart
		};
	};

	// when there is an empty graph
	this.appendEmptyGraphMessage = function (sizeInfo, svg, containerName, messages) {
		if (svg) svg.remove();
		svg = d3.select(containerName).append('svg')
			.attr('width', sizeInfo.width + sizeInfo.margin.left + sizeInfo.margin.right)
			.attr('height', sizeInfo.height + sizeInfo.margin.top + sizeInfo.margin.bottom);
		svg.selectAll('text')
			.data(messages)
			.enter()
			.append('text')
			.attr('x', sizeInfo.margin.left + sizeInfo.width/2)
			.attr('y', function (d, i) {
				return 20*i + sizeInfo.margin.top;
			})
			.style('text-anchor', 'middle')
			.style('font-size', '12px')
			.text(function(d){return d;});
		return svg;
	};

	// add elements to the main containers
	this.appendAxisElements = function (sizeInfo, chart, axises, chartOptionXAxis, chartOptionYAxis) {
		var xAxisG = chart.append('g')
			.attr('class', 'x axis')
			.attr('transform', 'translate(0,' + sizeInfo.height + ')')
			.call(axises.xAxis);
		var yAxisG = chart.append('g')
			.attr('class', 'y axis')
			.call(axises.yAxis);
		var yAxisRG = chart.append('g')
			.attr('class', 'y axis')
			.attr('transform', 'translate(' + sizeInfo.width + ')')
			.call(axises.yAxisR);
		// axis labels
		if (chartOptionXAxis !== undefined && chartOptionXAxis.title !== undefined) {
			chart.append('text')
				.attr('class', 'xAxisLabel')
				.attr('transform', 'translate(' + (sizeInfo.width / 2) + ' ,' + (sizeInfo.height + sizeInfo.margin.top + xAxisLabelHeightFactor) + ')')
				.style('text-anchor', 'middle')
				.style('font-size', 12)
				.text(chartOptionXAxis.title.text);
		}
		if (chartOptionYAxis!== undefined && chartOptionYAxis.title !== undefined) {
			chart.append('text')
				.attr('class', 'yAxisLabel')
				.attr('transform', 'rotate(-90)')
				.attr('y', 0 - sizeInfo.margin.left)
				.attr('x',0 - (sizeInfo.height / 2))
				.attr('dy', '1em')
				.style('text-anchor', 'middle')
				.style('font-size', 12)
				.text(chartOptionYAxis.title.text);
		}
		return {
			xAxisG: xAxisG,
			yAxisG: yAxisG,
			yAxisRG: yAxisRG
		};
	};


	this.appendExtraYAxisElement = function (widthOffSet, chart, yAxisR) {
		var yAxisRG = chart.append('g')
			.attr('class', 'y axis extra')
			.attr('transform', 'translate(' + widthOffSet + ')')
			.call(yAxisR);
		return yAxisRG;
		//not adding the axis label now, not enough space for that
	};

	this.appendGridElements = function (sizeInfo, chart, xGrid, yGrid) {
		var xGridG = chart.append('g')
			.attr('class', 'x grid')
			.attr('transform', 'translate(0,' + sizeInfo.height + ')')
			.call(xGrid);
		var yGridG = chart.append('g')
			.attr('class', 'y grid')
			.call(yGrid);
		return {
			xGridG: xGridG,
			yGridG: yGridG
		};
	};

	this.appendClip = function (sizeInfo, svg_g, chartId) {
		var clip = svg_g.append('defs').append('clipPath')
			.attr('name','clip')
			.attr('id', 'clip_' + chartId)
			.append('rect')
			.attr('width', sizeInfo.width)
			.attr('height', sizeInfo.height);
		return clip;
	};

	this.appendFlagsElements = function (svg_g, chartId) {
		var flags = svg_g.append('g').attr('class', 'flags');
		var flagsG = d3.select('#' + chartId).select('svg').select('.flags');
		var labelTip = d3.tip().attr('class', 'd3-tip').offset([-10, 0]);
		d3.select('#' + chartId).select('svg').call(labelTip);
		return {
			// flags: flags,
			flagsG: flagsG,
			labelTip: labelTip
		};
	};

	this.appendBrushWithXAxisElements = function (sizeInfo, svg_g, xAxis2) {
		var context = svg_g.append('g')
			.attr('class', 'context')
			.attr('transform', 'translate(0,' + sizeInfo.margin2.top + ')');
		var xAxisG2 = context.append('g')
			.attr('class', 'xBrush axis')
			.attr('transform', 'translate(0,' + sizeInfo.height2 + ')')
			.call(xAxis2);
		return {
			context: context,
			xAxisG2: xAxisG2
		};
	};

	this.appendFocus = function (chart) {
		var focus = chart.append('g')
			.attr('class', 'focus')
			.style('display', 'none');
		return focus;
	};

	this.appendCrossLine = function (focus) {
		var crossLine = focus.append('g')
			.attr('name', 'crossLine');
		crossLine.append('line')
			.attr('name', 'crossLineX')
			.attr('class', 'crossLine');
		crossLine.append('line')
			.attr('name', 'crossLineY')
			.attr('class', 'crossLine crossLineY');
		// axis label background
		crossLine.append('rect')
			.attr('name', 'crossLineTipRectX')
			.attr('class', 'crossLineTipRect');
		crossLine.append('rect')
			.attr('name', 'crossLineTipRectY')
			.attr('class', 'crossLineTipRect crossLineY');
		// axis label text
		crossLine.append('text')
			.attr('name', 'crossLineTipX')
			.attr('class', 'crossLineTip');
		crossLine.append('text')
			.attr('name', 'crossLineTipY')
			.attr('class', 'crossLineTip crossLineY');

		return crossLine;
	};

	this.appendTooltipElements = function (svg_g) {
		var tooltip = svg_g.append('g')
			.attr('class', 'tooltip')
			.style('opacity', 1)
			.style('display', 'none');
		var tipBox = tooltip.append('rect')
			.attr('rx', tipPadding)
			.attr('ry', tipPadding);
		var tipItems = tooltip.append('g')
			.attr('class', 'tooltip-items');

		return {
			tooltip: tooltip,
			tipBox: tipBox,
			tipItems: tipItems
		};
	};

	// add new elements for each sources
	this.renderLineGraph = function (chart, color, metric, line, chartId) {
		chart.append('path')
			.attr('class', 'line ' + metric.graphClassName)
			.style('stroke', color)
			// please keep this line as it is
			.style('clip-path', 'url(\'#clip_' + chartId + '\')')
			.datum(metric.data)
			.attr('d', line);
	};

	this.renderAreaGraph = function (chart, color, metric, area, chartId) {
		chart.append('path')
			.attr('class', 'area ' + metric.graphClassName)
			.style('fill', color)
			.style('clip-path', 'url(\'#clip_' + chartId + '\')')
			.datum(metric.data)
			.attr('d', area);
	};

	this.renderStackareaGraph = function (chart, color, metric, stackarea, chartId) {
		chart.append('path')
			.attr('class', 'stackarea ' + metric.graphClassName)
			.style('fill', color)
			.style('clip-path', 'url(\'#clip_' + chartId + '\')')
			.datum(metric.stackedData)
			.attr('d', stackarea);
	};

	this.renderScatterGraph = function (chart, color, metric) {
		chart.selectAll('.dot')
			.data(metric.data)
			.enter().append('circle')
			.attr('class', 'dot ' + metric.graphClassName)
			.style('fill', color).style('opacity', 0.7).attr('r', circleRadius * 0.7);
	};

	this.renderGraph = function (chart, color, metric, graph, chartId, chartType, opacity) {
		if (chartType === 'scatter') {
			this.renderScatterGraph(chart, color, metric, graph, chartId);
		} else {
			var newGraph = chart.append('path')
				.attr('class', chartType + ' ' + metric.graphClassName)
				.style('clip-path', 'url(\'#clip_' + chartId + '\')')
				.datum(metric.data)
				.attr('d', graph);
			setGraphColorStyle(newGraph, color, chartType, opacity);
		}
	};

	this.renderBrushLineGraph = function (context, color, metric, line2) {
		context.append('path')
			.attr('class', 'brushLine ' + metric.graphClassName + '_brushLine')
			.style('stroke', color)
			.datum(metric.data)
			.attr('d', line2);
	};

	this.renderBrushAreaGraph = function (context, color, metric, area2) {
		context.append('path')
			.attr('class', 'brushArea ' + metric.graphClassName + '_brushArea')
			.style('fill', color)
			.datum(metric.data)
			.attr('d', area2);
	};

	this.renderBrushScatterGraph = function (context, color, metric) {
		context.selectAll('.dot')
			.data(metric.data)
			.enter().append('circle')
			.attr('class', 'brushDot ' + metric.graphClassName + '_brushDot')
			.style('fill', color)
			.attr('r', 1.5);
	};


	this.renderBrushGraph = function (context, color, metric, graph2, chartType, opacity) {
		var cappedChartTypeStr = UtilService.capitalizeString(chartType);
		if (chartType === 'scatter') {
			this.renderBrushScatterGraph(context, color, metric, graph2);
		} else {
			var newGraph = context.append('path')
				.attr('class', 'brush' + cappedChartTypeStr + ' ' + metric.graphClassName + '_brush' + cappedChartTypeStr + ' extraYAxis_' + (metric.extraYAxis || ''))
				.datum(metric.data)
				.attr('d', graph2);
			setGraphColorStyle(newGraph, color, chartType, opacity);
		}
	};

	this.renderFocusCircle = function (focus, color, className) {
		focus.append('circle')
			.attr('r', circleRadius * 1.1)
			.attr('fill', color)
			.attr('class', className);
	};

	this.renderTooltip = function (tipItems, color, className) {
		tipItems.append('circle')
			.attr('r', circleRadius)
			.attr('fill', color)
			.attr('class', className);
		tipItems.append('text')
			.attr('class', className);
	};

	this.renderAnnotationsLabels = function (flags, labelTip, color, className, dataPoint, dateFormatter) {
		var label = flags.append('g')
			.attr('class', 'flagItem ' + className)
			.attr('id', className + dataPoint.flagID)
			.style('stroke', color)
			.attr('clicked', 'No');

		// add the pin on the graph
		label.append('line')
			.attr('y2', 35)
			.attr('stroke-width', 2);
		label.append('circle')
			.attr('r', 8)
			.attr('class', 'flag');
		label.append('text')
			.attr('dy', 4)
			.style('text-anchor', 'middle')
			.style('stroke', 'black')
			.text(dataPoint.title);

		// add the info box while hovering over
		label.on('click', function () {
				// click to make the label tip stay while hovering over and enlarge the annotation's circle
				if (label.attr('clicked') !== 'Yes') {
					label.attr('clicked', 'Yes');
					label.select('circle').attr('r', 16);
				} else {
					label.attr('clicked', 'No');
					label.select('circle').attr('r', 8);
				}
			})
			.on('mouseover', function () {
				// add timestamp to the annotation label
				var tempTimestamp = dateFormatter(dataPoint.x);
				tempTimestamp =  '<strong>' + tempTimestamp + '</strong><br/>' + dataPoint.text;
				labelTip.style('border-color', color).html(tempTimestamp);
				labelTip.show();
				// prevent annotation label goes outside of the view on the  side
				if (parseInt(labelTip.style('left')) < 15) labelTip.style('left', '15px');
			})
			.on('mouseout', function () {
				if (label.attr('clicked') !== 'Yes') labelTip.hide();
			});
	};

	// add overlay stuff (do this last during the rendering process since these will be on top)
	this.appendChartRect = function (sizeInfo, chart, mouseOverFunction, mouseOutFunction, mouseMoveFunction, zoom) {
		var chartRect = chart.append('rect')
			.attr('class', 'chartOverlay')
			.attr('width', sizeInfo.width)
			.attr('height', sizeInfo.height)
			.on('mouseover', mouseOverFunction)
			.on('mouseout', mouseOutFunction)
			.on('mousemove', mouseMoveFunction)
			.call(zoom);
		return chartRect;
	};

	this.appendBrushOverlay = function (context, brush, xRange) {
		var brushG = context.append('g')
			.attr('class', 'brush')
			.call(brush)
			.call(brush.move, xRange); //change the x axis range when brush area changes
		return brushG;
	};

	this.appendMainBrushOverlay = function (chart, mouseOverFunction, mouseOutFunction, mouseMoveFunction, zoom, brush) {
		//have to do this seperately, because rect svg cannot register brush
		var brushMainG = chart.append('g')
			.attr('class', 'brushMain')
			.call(zoom)
			.on('mousedown.zoom', null)
			.call(brush)
			.on('mouseover', mouseOverFunction)
			.on('mouseout', mouseOutFunction)
			.on('mousemove', mouseMoveFunction);
		return brushMainG;
	};

	// mouse related
	this.getMousePositionData = function (x, y, mouse) {
		// mouseX, mouseY are actual values
		// positionX, positionY are coordinates value
		var positionX = mouse[0];
		var positionY = mouse[1];
		var mouseX = x.invert(positionX);
		var mouseY = y.invert(positionY);
		return {
			mouseX: mouseX,
			mouseY: mouseY,
			positionX: positionX,
			positionY: positionY
		};
	};

	this.updateFocusCirclesAndTooltipItems = function (focus, tipItems, series, sources, x, y_, mouseX, extraY_) {
		var datapoints = [];
		series.forEach(function (metric) {
			var circle = focus.select('.' + metric.graphClassName);
<<<<<<< HEAD
			var y;
			if(metric.extraYAxis){
				y = extraY_[metric.extraYAxis];
			}else{
				y = y_;
			}
			if (metric.data.length === 0 || !sources[index].displaying) {
=======
			var displayingInLegend = ChartToolService.findMatchingMetricInSources(metric, sources).displaying;
			if (metric.data.length === 0 || !displayingInLegend) {
>>>>>>> 6495170a
				// if the metric has no data or is toggled to hide
				circle.style('display', 'none');
				tipItems.selectAll('.' + metric.graphClassName).style('display', 'none');
			} else {
				var data = metric.data;
				var i = ChartToolService.bisectDate(metric.data, mouseX, 1);
				var d0 = data[i - 1];
				var d1 = data[i];
				var d;

				// snap the datapoint that lives in the x domain
				if (!d0) {
					//There is a case when d0 is outside domain but d1 is undefined, we cannot render d1
					//we could still render d0 but make it invisible.
					d = d1;
				} else if (!d1) {
					d = d0;
				} else {
					// if both data points lives in the domain, choose the closer one to the mouse position
					d = mouseX - d0[0] > d1[0] - mouseX ? d1 : d0;
				}

				// set a snapping limit for graph
				var notInSnappingRange = Math.abs(mouseX - d[0]) > ((x.domain()[1] - x.domain()[0]) * snappingFactor);
				var displayProperty = circle.attr('displayProperty');
				if (ChartToolService.isNotInTheDomain(d[0], x.domain()) ||
					ChartToolService.isNotInTheDomain(d[1], y.domain()) ||
					notInSnappingRange) {
					//outside domain
					circle.style('display', 'none');
					displayProperty = 'none';
				} else {
					circle.style('display', null);
				}
				tipItems.selectAll('.' + metric.graphClassName).style('display', displayProperty);
				// update circle's position on each graph
				var newX = UtilService.validNumberChecker(x(d[0]));
				var newY = UtilService.validNumberChecker(y(d[1]));
				circle.attr('dataX', d[0]).attr('dataY', d[1]) //store the data
					.attr('transform', 'translate(' + newX + ',' + newY + ')');
				if (displayProperty !== 'none') {
					datapoints.push({
						data: d,
						graphClassName: metric.graphClassName,
						name: metric.name
					});
				}
			}
		});
		return datapoints;
	};

	this.updateFocusCirclesAndTooltipItemsWithStackedData = function (focus, tipItems, series, sources, x, y, mouseX) {
		var datapoints = [];
		series.forEach(function (metric) {
			var circle = focus.select('.' + metric.graphClassName);
			var displayingInLegend = ChartToolService.findMatchingMetricInSources(metric, sources).displaying;
			if (metric.data.length === 0 || !displayingInLegend) {
				circle.style('display', 'none');
				tipItems.selectAll('.' + metric.graphClassName).style('display', 'none');
			} else {
				var data = metric.data;
				var i = ChartToolService.bisectDateStackedData(metric.data, mouseX, 1);
				var d0 = data[i - 1];
				var d1 = data[i];
				var d;

				if (!d0) {
					d = d1;
				} else if (!d1) {
					d = d0;
				} else {
					d = mouseX - d0.data.timestamp > d1.data.timestamp - mouseX ? d1 : d0;
				}

				var tempX = d.data.timestamp;
				var tempY = d.data[metric.name];
				var tempYStacked = d[1];

				var notInSnappingRange = Math.abs(mouseX - tempX) > ((x.domain()[1] - x.domain()[0]) * snappingFactor);
				var displayProperty = circle.attr('displayProperty');
				if (ChartToolService.isNotInTheDomain(tempX, x.domain()) ||
					ChartToolService.isNotInTheDomain(tempYStacked, y.domain()) ||
					notInSnappingRange) {
					circle.style('display', 'none');
					displayProperty = 'none';
				} else {
					circle.style('display', null);
				}
				tipItems.selectAll('.' + metric.graphClassName).style('display', displayProperty);
				var newX = UtilService.validNumberChecker(x(tempX));
				var newY = UtilService.validNumberChecker(y(tempYStacked));
				circle.attr('dataX', d[0]).attr('dataY', d[1])
					.attr('transform', 'translate(' + newX + ',' + newY + ')');
				if (displayProperty !== 'none') {
					datapoints.push({
						data: [tempX, tempY],
						graphClassName: metric.graphClassName,
						name: metric.name
					});
				}
			}
		});
		return datapoints;
	};

	this.updateTooltipItemsContent = function (sizeInfo, tooltipConfig, tipItems, tipBox, datapoints, mousePositionData) {
		var XOffset = 0;
		var YOffset = 0;
		var newXOffset = 0;
		var OffsetMultiplier = -1;
		// update tipItems (circle, source name, and data)
		for (var i = 0; i < datapoints.length; i++) {
			// create a new col after every itemsPerCol
			if (i % itemsPerCol === 0) {
				OffsetMultiplier++;
				YOffset = OffsetMultiplier * itemsPerCol;
				XOffset += newXOffset;
				newXOffset = 0;
			}
			tipItems.select('circle.' + datapoints[i].graphClassName)
				.attr('cy', 20 * (0.75 + i - YOffset) + mousePositionData.positionY)
				.attr('cx', mousePositionData.positionX + tipOffset + tipPadding + circleRadius + XOffset);
			var textLine = tipItems.select('text.' + datapoints[i].graphClassName)
				.attr('dy', 20 * (1 + i - YOffset) + mousePositionData.positionY)
				.attr('dx', mousePositionData.positionX + tipOffset + tipPadding + circleLen + 2 + XOffset);
			var dataFormat = tooltipConfig.rawTooltip ? ChartToolService.rawDataFormat : tooltipConfig.customTooltipFormat;
			var name = UtilService.trimMetricName(datapoints[i].name, tooltipConfig.leadingNum, tooltipConfig.trailingNum);
			var tempData = datapoints[i].data[1];
			textLine.text(name + ' -- ' + d3.format(dataFormat)(tempData));
			// update XOffset if existing offset is smaller than texLine
			var tempXOffset = textLine.node().getBBox().width + circleLen + tipOffset;
			if (tempXOffset > newXOffset) {
				newXOffset = tempXOffset;
			}

			/*
			 // keep this just in case different styles are needed for time and value
			 textLine.append('tspan')
			 .attr('class', 'timestamp')
			 .text(formatDate(new Date(datapoints[i][0])));
			 textLine.append('tspan').attr('class', 'value')
			 .attr('dx', 8)
			 .text(formatValue(datapoints[i][1]));
			 textLine.append('tspan').attr('dx', 8).text(names[i]);
			 */
		}
		// update tipBox
		var tipBounds = tipItems.node().getBBox();
		tipBox.attr('x', mousePositionData.positionX + tipOffset);
		tipBox.attr('y', mousePositionData.positionY + tipOffset);
		if (tipBounds.width === 0 || tipBounds.height === 0) {
			// when there is no graph, make the tipBox 0 size
			tipBox.attr('width', 0);
			tipBox.attr('height', 0);
		} else {
			tipBox.attr('width', tipBounds.width + 4 * tipPadding);
			tipBox.attr('height', tipBounds.height + 2 * tipPadding);
		}
		// move tooltip on the right if there is not enough to display it on the right
		var transformAttr;
		if (mousePositionData.positionX + Number(tipBox.attr('width')) > (sizeInfo.width + sizeInfo.margin.right) &&
			mousePositionData.positionX - Number(tipBox.attr('width')) > 0) {
			transformAttr = 'translate(-' + (Number(tipBox.attr('width')) + 2 * tipOffset) + ')';
		} else {
			transformAttr = null;
		}
		tipItems.attr('transform', transformAttr);
		tipBox.attr('transform', transformAttr);
	};

	this.updateCrossLines = function (sizeInfo, dateFormatter, formatYaxis, focus, mousePositionData) {
		/*  Generate cross lines at the point/cursor
		 */

		//if (!mouseY) return; comment this to avoid some awkwardness when there is no data in selected range

		// update crossLineX
		focus.select('[name=crossLineX]')
			.attr('x1', mousePositionData.positionX).attr('y1', 0)
			.attr('x2', mousePositionData.positionX).attr('y2', sizeInfo.height);
		var date = dateFormatter(mousePositionData.mouseX);
		focus.select('[name=crossLineTipX]')
			.attr('x', mousePositionData.positionX)
			.attr('y', 0)
			.attr('dy', crossLineTipHeight)
			.text(date);
		var boxX = focus.select('[name=crossLineTipX]').node().getBBox(); // add background
		focus.select('[name=crossLineTipRectX]')
			.attr('x', boxX.x - crossLineTipPadding)
			.attr('y', boxX.y - crossLineTipPadding)
			.attr('width', boxX.width + 2 * crossLineTipPadding)
			.attr('height', boxX.height + 2 * crossLineTipPadding);
		// update crossLineY if needed
		if(mousePositionData.mouseY !==  undefined && mousePositionData.positionY !== undefined) {
			focus.select('[name=crossLineY]')
				.attr('x1', 0).attr('y1', mousePositionData.positionY)
				.attr('x2', sizeInfo.width).attr('y2', mousePositionData.positionY);
			var textY = isNaN(mousePositionData.mouseY) ? 'No Data' : d3.format(formatYaxis)(mousePositionData.mouseY);
			focus.select('[name=crossLineTipY')
				.attr('x', 0)
				.attr('y', mousePositionData.positionY)
				.attr('dx', -crossLineTipWidth)
				.text(textY);
			var boxY = focus.select('[name=crossLineTipY]').node().getBBox(); // add a background
			focus.select('[name=crossLineTipRectY]')
				.attr('x', boxY.x - crossLineTipPadding)
				.attr('y', boxY.y - crossLineTipPadding)
				.attr('width', boxY.width + 2 * crossLineTipPadding)
				.attr('height', boxY.height + 2 * crossLineTipPadding);
		}
	};

	this.updateMouseRelatedElements = function (sizeInfo, tooltipConfig, focus, tipItems, tipBox, series, sources, x, y, mousePositionData, isDataStacked, extraY) {
		var datapoints;
		if (isDataStacked) {
			datapoints = this.updateFocusCirclesAndTooltipItemsWithStackedData(focus, tipItems, series, sources, x, y, mousePositionData.mouseX);
		} else {
			datapoints = this.updateFocusCirclesAndTooltipItems(focus, tipItems, series, sources, x, y, mousePositionData.mouseX, extraY);

		}
		// sort items in tooltip if needed
		if (tooltipConfig.isTooltipSortOn) {
			datapoints = datapoints.sort(function (a, b) {
				return b.data[1] - a.data[1];
			});
		}
		this.updateTooltipItemsContent(sizeInfo, tooltipConfig, tipItems, tipBox, datapoints, mousePositionData);
	};

	this.updateFocusCirclesPositionWithZoom = function (x, y, focus, brushInNonEmptyRange) {
		if (brushInNonEmptyRange) {
			focus.selectAll('circle')
				.each(function () {
					var circle = d3.select(this);
					var displayProperty = circle.attr('displayProperty');
					var dataX = circle.attr('dataX');
					var dataY = circle.attr('dataY');

					circle.attr('transform', 'translate(' + x(dataX) + ',' + y(dataY) + ')')
						.style('display', displayProperty);

					if (ChartToolService.isNotInTheDomain(dataX, x.domain())) {
						circle.style('display', 'none');
					}
				});
		} else {
			// nothing needs to be shown
			focus.selectAll('circle').style('display', 'none');
		}
	};

	this.updateAnnotations = function (series, sources, x, flagsG, height) {
		if (series === undefined) return;
		series.forEach(function(metric) {
			if (metric.flagSeries === undefined) return;
			var flagSeries = metric.flagSeries.data;
			flagSeries.forEach(function(d) {
				var label = flagsG.select('#' + metric.graphClassName + d.flagID);
				// d.x is timestamp of X axis and sometimes it can be in second instead of millisecond
				var dx = UtilService.epochTimeMillisecondConverter(d.x);
				var x_Val = x(dx);
				var y_Val = height - 35;
				// dont render flag if it's outside of the range; similar to focus circle
				if (ChartToolService.isNotInTheDomain(dx, x.domain())) {
					label.style('display', 'none');
				} else {
					var displayingInLegend = ChartToolService.findMatchingMetricInSources(metric, sources).displaying;
					var displayProperty = displayingInLegend? null: 'none';
					label.style('display', displayProperty);
					label.attr('transform', 'translate(' + x_Val + ', ' + y_Val + ')');
				}
			});
		});
	};

	this.updateDateRangeLabel = function (dateFormatter, isGMT, chartId, x) {
		if (x === undefined) return;
		var start = dateFormatter(x.domain()[0]);
		var end = dateFormatter(x.domain()[1]);
		var temp = (new Date()).toString();
		var timeZoneInfo = isGMT? ' (GMT/UTC)': temp.substring(temp.length - 6, temp.length);
		var str = start + ' - ' + end + timeZoneInfo;
		// TODO: this should be done in angular with 2 way data binding update view
		$('#date-range-' + chartId).text(str);
	};

	this.setBrushInTheMiddleWithMinutes = function (k, x, x2, context, brush) {
		// change brush focus range, k is the number of minutes
		return function () {
			if (!k) k = (x2.domain()[1] - x2.domain()[0]);
			//the unit of time value is millisecond
			//x2.domain is the domain of total
			var interval = k * 60000; //one minute is 60000 millisecond

			//take current x domain value and extend it
			var start = x.domain()[0].getTime();
			var end = x.domain()[1].getTime();
			var middle = (start + end) / 2;
			start = middle - interval / 2;
			var min = x2.domain()[0].getTime();
			var max = x2.domain()[1].getTime();
			if (start < min) start = min;
			end = start + interval;
			if (end > max) end = max;
			context.select('.brush').call(brush.move, [x2(new Date(start)), x2(new Date(end))]);
		};
	};

	this.resetBrush = function (svg_g, brushClassName, brush) {
		//reset the brush area
		if (svg_g === undefined || brush === undefined) return;
		svg_g.selectAll(brushClassName).call(brush.move, null);
	};

	this.resetBothBrushes = function (svg_g, brushClassNames, brush) {
		var resetBrush = this.resetBrush;
		brushClassNames.map(function (brushClassName) {
			resetBrush(svg_g, brushClassName, brush);
		});
	};

	// show and hide stuff
	this.showFocusAndTooltip = function (focus, tooltip, isTooltipOn, brushInNonEmptyRange) {
		focus.style('display', null);
		if (brushInNonEmptyRange) {
			// if (isTooltipOn) tooltip.style('display', null);
			this.toggleElementShowAndHide(isTooltipOn, tooltip);
		} else {
			//no need to show the circle or tooltip
			focus.selectAll('circle').style('display', 'none');
			tooltip.style('display', 'none');
		}
	};

	this.hideFocusAndTooltip = function (focus, tooltip) {
		focus.style('display', 'none');
		tooltip.style('display', 'none');
	};

	this.toggleWheel = function (wheelOn, zoom, chartRect, brushMainG) {
		if (wheelOn) {
			chartRect.call(zoom);
			brushMainG.call(zoom).on('mousedown.zoom', null);
		} else {
			chartRect.on('wheel.zoom', null);
			brushMainG.on('wheel.zoom', null);
		}
	};

	this.toggleElementShowAndHide = function (elementOn, elementName) {
		if (elementName !== undefined) {
			var display = elementOn? null: 'none';
			elementName.style('display', display);
		}
	};

	this.updateColors = function (colorPalette, names, colors, graphClassNames, chartType) {
		var newColorZ = ChartToolService.setColorScheme(colorPalette);
		ChartToolService.bindDefaultColorsWithSources(newColorZ, names);
		for (var i = 0; i < names.length; i++) {
			var tempColor = colors[i] === null ? newColorZ(names[i]) : colors[i];
			var allElementsLinkedWithThisSeries = d3.selectAll('.' + graphClassNames[i]);
			allElementsLinkedWithThisSeries.filter('circle').style('fill', tempColor);
			switch (chartType) {
				case 'area':
					allElementsLinkedWithThisSeries.filter('path').style('fill', tempColor);
					d3.select('.' + graphClassNames[i] + '_brushArea').style('fill', tempColor);
					break;
				case 'scatter':
					allElementsLinkedWithThisSeries.filter('dot').style('fill', tempColor);
					d3.selectAll('.' + graphClassNames[i] + '_brushDot').style('fill', tempColor);
					break;
				// case "line":
				default:
					allElementsLinkedWithThisSeries.filter('path').style('stroke', tempColor);
					d3.select('.' + graphClassNames[i] + '_brushLine').style('stroke', tempColor);
			}
			d3.select('.' + graphClassNames[i] + '_legend').style('color', tempColor);
		}
	};

	this.adjustTooltipItemsBasedOnDisplayingSeries = function (series, sources, x, tipItems, isDataStacked) {
		var xDomain = x.domain();
		series.forEach(function (metric) {
			var source = ChartToolService.findMatchingMetricInSources(metric, sources);
			// metric with no data
			if (metric === null || metric.data === undefined || metric.data.length === 0 ||
				ChartToolService.isMetricNotInTheDomain(metric, xDomain, isDataStacked)) {
				tipItems.selectAll('.' + source.graphClassName).style('display', 'none');
			} else {
				tipItems.selectAll('.' + source.graphClassName).style('display', source.displaying? null: 'none');
			}
		});
	};

	this.redrawAxis = function (xAxis, xAxisG, yAxis, yAxisG, yAxisR, yAxisRG, extraYAxisR, extraYAxisRG, extraYAxisSet) {
		xAxisG.call(xAxis);  //redraw xAxis
		yAxisG.call(yAxis);  //redraw yAxis
		yAxisRG.call(yAxisR); //redraw yAxis right
		if(extraYAxisSet){
			for(var iSet of extraYAxisSet){
				extraYAxisRG[iSet].call(extraYAxisR[iSet]);
			} //redraw extra yAxis
		}
	};

	this.redrawGrid = function (xGrid, xGridG, yGrid, yGridG) {
		xGridG.call(xGrid);
		yGridG.call(yGrid);
	};

<<<<<<< HEAD
	this.redrawGraph = function (metric, source, chartType, graph, mainChart) {
		// metric with no defined data or hidden
		if (metric === null || metric.data === undefined || !source.displaying) return;
		if (chartType === 'scatter') {
			mainChart.selectAll('circle.dot.' + metric.graphClassName)
				.attr('transform', function (d) {
					return 'translate(' + graph.x(d[0]) + ',' + graph.y(d[1]) + ')';
				})
				.style('display', function (d) {
					if (ChartToolService.isNotInTheDomain(d[0], graph.x.domain()) ||
						ChartToolService.isNotInTheDomain(d[1], graph.y.domain())) {
						return 'none';
					} else {
						return null;
					}
				});
		} else {
			mainChart.select('path.' + chartType + '.' + metric.graphClassName)
				.datum(metric.data)
				.attr('d', graph);
		}
	};

	this.redrawGraphs = function (series, sources, chartType, graph, mainChart, extraGraph) {
		 var chartElementService = this;
		series.forEach(function (metric, index) {
			if(!metric.extraYAxis){
				chartElementService.redrawGraph(metric, sources[index], chartType, graph, mainChart);
			}else{
				chartElementService.redrawGraph(metric, sources[index], chartType, extraGraph[metric.extraYAxis], mainChart)
=======
	this.redrawGraphs = function (series, sources, chartType, graph, mainChart) {
		series.forEach(function (metric) {
			// metric with no defined data or hidden
			var displayingInLegend = ChartToolService.findMatchingMetricInSources(metric, sources).displaying;
			if (metric === null || metric.data === undefined || !displayingInLegend) return;
			if (chartType === 'scatter') {
				mainChart.selectAll('circle.dot.' + metric.graphClassName)
					.attr('transform', function (d) {
						return 'translate(' + graph.x(d[0]) + ',' + graph.y(d[1]) + ')';
					})
					.style('display', function (d) {
						if (ChartToolService.isNotInTheDomain(d[0], graph.x.domain()) ||
							ChartToolService.isNotInTheDomain(d[1], graph.y.domain())) {
							return 'none';
						} else {
							return null;
						}
					});
			} else {
				mainChart.select('path.' + chartType + '.' + metric.graphClassName)
					.datum(metric.data)
					.attr('d', graph);
>>>>>>> 6495170a
			}
		});
	};

	//rescale YAxis based on XAxis Domain
	this.reScaleYAxis = function (series, sources, x, y, yScalePlain, agYMin, agYMax, isDataStacked, extraY, extraYScalePlain, extraYAxisSet) {

		if (!series) return;
		if (agYMin !== undefined && agYMax !== undefined) return; //hard coded ymin & ymax
		var xDomain = x.domain();
		var datapoints = [];
<<<<<<< HEAD
		var extraDatapoints = {};
		for(var iSet of extraYAxisSet){
			extraDatapoints[iSet] = [];
		}
		series.forEach(function (metric, index) {
			// metric with no data or hidden
			if (metric === null || metric.data === undefined || metric.data.length === 0 || !sources[index].displaying) return;
=======

		series.forEach(function (metric) {
			var displayingInLegend = ChartToolService.findMatchingMetricInSources(metric, sources).displaying;
			if (metric === null || metric.data === undefined || metric.data.length === 0 || !displayingInLegend) return;
>>>>>>> 6495170a
			// metric out of x domain
			if (ChartToolService.isMetricNotInTheDomain(metric, xDomain, isDataStacked)) return;

			var start, end;
			if (isDataStacked) {
				start = ChartToolService.bisectDateStackedData(metric.data, xDomain[0]);
				end = ChartToolService.bisectDateStackedData(metric.data, xDomain[1], start);
			} else {
				start = ChartToolService.bisectDate(metric.data, xDomain[0]);
				end = ChartToolService.bisectDate(metric.data, xDomain[1], start);
			}

			if(metric.extraYAxis){
				extraDatapoints[metric.extraYAxis] = extraDatapoints[metric.extraYAxis].concat(metric.data.slice(start, end + 1));
			}else{
				datapoints = datapoints.concat(metric.data.slice(start, end + 1));
			}
		});

		function processYDomain(datapoints, y, yScalePlain, agYMin, agYMax){
			var extent =  ChartToolService.getYDomainOfSeries(datapoints, isDataStacked);

			// TODO: still buggy with log scale when it try to calculate log(0)
			var yMin = UtilService.validNumberChecker(yScalePlain(extent[0]));
			var yMax = UtilService.validNumberChecker(yScalePlain(extent[1]));
			// make sure the domain has more than one value
			var buffer = (yMax - yMin) * bufferRatio;
			if (buffer === 0) buffer = ChartToolService.yAxisPadding;

			yMin = (agYMin === undefined) ? UtilService.validNumberChecker(yScalePlain.invert(yMin - buffer)): agYMin;
			yMax = (agYMax === undefined) ? UtilService.validNumberChecker(yScalePlain.invert(yMax + buffer)): agYMax;
			y.domain([yMin, yMax]);

			var resultYMin = (agYMin === undefined) ? UtilService.validNumberChecker(yScalePlain.invert(yMin - buffer)): agYMin;
			var resultYMax = (agYMax === undefined) ? UtilService.validNumberChecker(yScalePlain.invert(yMax + buffer)): agYMax;
			// for stackarea chart types to not have buffer at the bottom for negative values
			// if (isDataStacked && resultYMin < 0 && yMin === 0) resultYMin = 0;
			y.domain([resultYMin, resultYMax]);
		}

		processYDomain(datapoints, y, yScalePlain, agYMin, agYMax);

		for(iSet of extraYAxisSet){
			processYDomain(extraDatapoints[iSet], extraY[iSet], extraYScalePlain[iSet], undefined, undefined);
		}
	};

	this.resizeMainChartElements = function (sizeInfo, svg, svg_g, needToAdjustHeight) {
		if (needToAdjustHeight) {
			svg.attr('height', sizeInfo.height + sizeInfo.margin.top + sizeInfo.margin.bottom);
			svg_g.attr('height', sizeInfo.height);
		}
		svg.attr('width', sizeInfo.width2 + sizeInfo.margin.left + sizeInfo.margin.right);
		svg_g.attr('width', sizeInfo.width)
			.attr('transform', 'translate(' + sizeInfo.margin.left + ',' + sizeInfo.margin.top + ')');
	};

	this.resizeClip = function (sizeInfo, clip, needToAdjustHeight) {
		if (needToAdjustHeight) {
			clip.attr('height', sizeInfo.height);
		}
		clip.attr('width', sizeInfo.width);
	};

	this.resizeChartRect = function (sizeInfo, chartRect, needToAdjustHeight) {
		if (needToAdjustHeight) {
			chartRect.attr('height', sizeInfo.height);
		}
		chartRect.attr('width', sizeInfo.width);
	};

	this.resizeAxis = function (sizeInfo, xAxis, xAxisG, yAxis, yAxisG, yAxisR, yAxisRG, needToAdjustHeight, mainChart, xAxisConfig, extraYAxisR, extraYAxisRG, extraYAxisSet) {
		if (needToAdjustHeight) {
			xAxisG.attr('transform', 'translate(0,' + sizeInfo.height + ')');
		}
		yAxisRG.attr('transform', 'translate(' + sizeInfo.width + ')');

		if(extraYAxisRG){
			var index = 1;
			for(var iSet of extraYAxisSet){
				extraYAxisRG[iSet].attr('transform', 'translate(' + (sizeInfo.width + index++ * extraYAxisPadding) + ')');
			}
		}

		this.redrawAxis(xAxis, xAxisG, yAxis, yAxisG, yAxisR, yAxisRG, extraYAxisR, extraYAxisRG, extraYAxisSet);

		if (xAxisConfig!== undefined && xAxisConfig.title !== undefined) {
			mainChart.select('.xAxisLabel')
				.attr('transform', 'translate(' + (sizeInfo.width / 2) + ' ,' + (sizeInfo.height + sizeInfo.margin.top + xAxisLabelHeightFactor) + ')');
		}
	};

	this.resizeGrid = function (sizeInfo, xGrid, xGridG, yGrid, yGridG, needToAdjustHeight) {
		if (needToAdjustHeight) {
			xGrid.tickSizeInner(-sizeInfo.height);
			xGridG.attr('transform', 'translate(0,' + sizeInfo.height + ')');
		}
		yGrid.tickSizeInner(-sizeInfo.width);
		this.redrawGrid(xGrid, xGridG, yGrid, yGridG);
	};

	this.resizeBrush = function (sizeInfo, brush, brushG, context, x2, xAxis2, xAxisG2, y2, needToAdjustHeight, extraY2, extraYAxisSet) {
		if (needToAdjustHeight) {
			context.attr('transform', 'translate(0,' + sizeInfo.margin2.top + ')');
			xAxisG2.attr('transform', 'translate(0,' + sizeInfo.height2 + ')');
			y2.range([sizeInfo.height2, 0]);
			for(var iSet of extraYAxisSet){
				extraY2[iSet].range([sizeInfo.height2, 0]);
			}
		}
		x2.range([0, sizeInfo.width2]);
		brush.extent([
			[0, 0],
			[sizeInfo.width2, sizeInfo.height2]
		]);
		brushG.call(brush);
		xAxisG2.call(xAxis2);
	};

	this.resizeMainBrush = function (sizeInfo, brushMain, brushMainG) {
		brushMain.extent([
			[0, 0],
			[sizeInfo.width, sizeInfo.height]
		]);
		brushMainG.call(brushMain);
	};

	this.resizeZoom = function (sizeInfo, zoom) {
		zoom.translateExtent([
			[0, 0],
			[sizeInfo.width, sizeInfo.height]
		]).extent([
			[0, 0],
			[sizeInfo.width, sizeInfo.height]
		]);
	};

	this.resizeLineGraphs = function (svg_g, line) {
		svg_g.selectAll('.line').attr('d', line);
	};

	this.resizeAreaGraphs = function (svg_g, area) {
		svg_g.selectAll('.area').attr('d', area);
	};

	this.resizeBrushLineGraphs = function (svg_g, line2) {
		svg_g.selectAll('.brushLine').attr('d', line2);
	};

	this.resizeBrushAreaGraphs = function (svg_g, area2) {
		svg_g.selectAll('.brushArea').attr('d', area2);
	};

	this.resizeGraphs = function (svg_g, graph, chartType) {
		if (chartType === 'scatter') {
			svg_g.selectAll('.dot')
				.attr('transform', function (d) {
					return 'translate(' + graph.x(d[0]) + ',' + graph.y(d[1]) + ')';
				})
				.style('display', function (d) {
					if (ChartToolService.isNotInTheDomain(d[0], graph.x.domain()) ||
						ChartToolService.isNotInTheDomain(d[1], graph.y.domain())) {
						return 'none';
					} else {
						return null;
					}
				});
		} else {
			//svg_g.selectAll('.' + chartType).attr('d', graph);   //do not need this
		}
	};

	this.resizeBrushGraph = function (svg_g, graph2, chartType, extraYAxis){
		if (chartType === 'scatter') {
			svg_g.selectAll('.brushDot')
				.attr('transform', function (d) {
					return 'translate(' + graph2.x(d[0]) + ',' + graph2.y(d[1]) + ')';
				})
				.style('display', function (d) {
					if (ChartToolService.isNotInTheDomain(d[0], graph2.x.domain()) ||
						ChartToolService.isNotInTheDomain(d[1], graph2.y.domain())) {
						return 'none';
					} else {
						return null;
					}
				});
		} else {
			svg_g.selectAll('.brush' + UtilService.capitalizeString(chartType) + '.extraYAxis_' + extraYAxis).attr('d', graph2);
		}
	};

	this.resizeBrushGraphs = function (svg_g, graph2, chartType, extraGraph2, extraYAxisSet) {
		this.resizeBrushGraph(svg_g, graph2, chartType, '');
		for(var iSet of extraYAxisSet){
			this.resizeBrushGraph(svg_g, extraGraph2[iSet], chartType, iSet);
		}
	};

	this.createExtraYAxisRelatedElements = function (x, x2, extraYAxisSet, sizeInfo, yScaleType, yScaleConfigValue, yAxisConfig, chart){
		//every extra YAxis related elements
		if(extraYAxisSet.size > 0){
			var extraY = {};
			var extraY2 = {};
			var extraYScalePlain = {};
			var extraYAxisR = {};
			var extraGraph = {};
			var extraGraph2 = {};
			var extraYAxisRG = {};
			var iSetIndex = 1;
			for(var iSet of extraYAxisSet){
				var extraYObj = ChartToolService.getY(sizeInfo, yScaleType, yScaleConfigValue);
				extraY[iSet] = extraYObj.y;
				var extraYObj2 = ChartToolService.getY({height: sizeInfo.height2}, yScaleType, yScaleConfigValue);
				extraY2[iSet] = extraYObj2.y;
				extraYScalePlain[iSet] = extraYObj.yScalePlain;
				extraYAxisR[iSet] = this.createExtraYAxisRElements(extraY[iSet], yAxisConfig);
				extraGraph[iSet] = this.createGraph(x, extraY[iSet]); //default chart type line chart TODO support dot chart?
				extraGraph2[iSet] = this.createGraph(x2, extraY2[iSet]);
				extraYAxisRG[iSet] = this.appendExtraYAxisElement(sizeInfo.width + extraYAxisPadding * iSetIndex++, chart, extraYAxisR[iSet]);
			}
			return {
				extraY: extraY,
				extraYScalePlain: extraYScalePlain,
				extraYAxisR: extraYAxisR,
				extraGraph: extraGraph,
				extraYAxisRG: extraYAxisRG,
				extraY2: extraY2,
				extraGraph2: extraGraph2
			}
		}else{
			return null;
		}
	}
}]);<|MERGE_RESOLUTION|>--- conflicted
+++ resolved
@@ -611,18 +611,17 @@
 		var datapoints = [];
 		series.forEach(function (metric) {
 			var circle = focus.select('.' + metric.graphClassName);
-<<<<<<< HEAD
+
 			var y;
 			if(metric.extraYAxis){
 				y = extraY_[metric.extraYAxis];
 			}else{
 				y = y_;
 			}
-			if (metric.data.length === 0 || !sources[index].displaying) {
-=======
+
 			var displayingInLegend = ChartToolService.findMatchingMetricInSources(metric, sources).displaying;
 			if (metric.data.length === 0 || !displayingInLegend) {
->>>>>>> 6495170a
+
 				// if the metric has no data or is toggled to hide
 				circle.style('display', 'none');
 				tipItems.selectAll('.' + metric.graphClassName).style('display', 'none');
@@ -1035,10 +1034,10 @@
 		yGridG.call(yGrid);
 	};
 
-<<<<<<< HEAD
 	this.redrawGraph = function (metric, source, chartType, graph, mainChart) {
 		// metric with no defined data or hidden
-		if (metric === null || metric.data === undefined || !source.displaying) return;
+		var displayingInLegend = source.displaying;
+		if (metric === null || metric.data === undefined || !displayingInLegend) return;
 		if (chartType === 'scatter') {
 			mainChart.selectAll('circle.dot.' + metric.graphClassName)
 				.attr('transform', function (d) {
@@ -1060,36 +1059,13 @@
 	};
 
 	this.redrawGraphs = function (series, sources, chartType, graph, mainChart, extraGraph) {
-		 var chartElementService = this;
+		var chartElementService = this;
 		series.forEach(function (metric, index) {
+			var source = ChartToolService.findMatchingMetricInSources(metric, sources)
 			if(!metric.extraYAxis){
-				chartElementService.redrawGraph(metric, sources[index], chartType, graph, mainChart);
+				chartElementService.redrawGraph(metric, source, chartType, graph, mainChart);
 			}else{
-				chartElementService.redrawGraph(metric, sources[index], chartType, extraGraph[metric.extraYAxis], mainChart)
-=======
-	this.redrawGraphs = function (series, sources, chartType, graph, mainChart) {
-		series.forEach(function (metric) {
-			// metric with no defined data or hidden
-			var displayingInLegend = ChartToolService.findMatchingMetricInSources(metric, sources).displaying;
-			if (metric === null || metric.data === undefined || !displayingInLegend) return;
-			if (chartType === 'scatter') {
-				mainChart.selectAll('circle.dot.' + metric.graphClassName)
-					.attr('transform', function (d) {
-						return 'translate(' + graph.x(d[0]) + ',' + graph.y(d[1]) + ')';
-					})
-					.style('display', function (d) {
-						if (ChartToolService.isNotInTheDomain(d[0], graph.x.domain()) ||
-							ChartToolService.isNotInTheDomain(d[1], graph.y.domain())) {
-							return 'none';
-						} else {
-							return null;
-						}
-					});
-			} else {
-				mainChart.select('path.' + chartType + '.' + metric.graphClassName)
-					.datum(metric.data)
-					.attr('d', graph);
->>>>>>> 6495170a
+				chartElementService.redrawGraph(metric, source, chartType, extraGraph[metric.extraYAxis], mainChart)
 			}
 		});
 	};
@@ -1101,20 +1077,14 @@
 		if (agYMin !== undefined && agYMax !== undefined) return; //hard coded ymin & ymax
 		var xDomain = x.domain();
 		var datapoints = [];
-<<<<<<< HEAD
 		var extraDatapoints = {};
 		for(var iSet of extraYAxisSet){
 			extraDatapoints[iSet] = [];
 		}
 		series.forEach(function (metric, index) {
 			// metric with no data or hidden
-			if (metric === null || metric.data === undefined || metric.data.length === 0 || !sources[index].displaying) return;
-=======
-
-		series.forEach(function (metric) {
 			var displayingInLegend = ChartToolService.findMatchingMetricInSources(metric, sources).displaying;
 			if (metric === null || metric.data === undefined || metric.data.length === 0 || !displayingInLegend) return;
->>>>>>> 6495170a
 			// metric out of x domain
 			if (ChartToolService.isMetricNotInTheDomain(metric, xDomain, isDataStacked)) return;
 
