--- conflicted
+++ resolved
@@ -312,7 +312,7 @@
 	};
 
 	this.appendFlagsElements = function (svg_g, chartId) {
-		// var flags = svg_g.append('g').attr('class', 'flags');
+		var flags = svg_g.append('g').attr('class', 'flags');
 		var flagsG = d3.select('#' + chartId).select('svg').select('.flags');
 		var labelTip = d3.tip().attr('class', 'd3-tip').offset([-10, 0]);
 		d3.select('#' + chartId).select('svg').call(labelTip);
@@ -394,11 +394,7 @@
 		chart.append('path')
 			.attr('class', 'line ' + metric.graphClassName)
 			.style('stroke', color)
-<<<<<<< HEAD
-			.style('clip-path', "url('#clip_'" + chartId + "')")
-=======
 			.style('clip-path', 'url(\'#clip_\'' + chartId + '\')')
->>>>>>> 2a8a5d12
 			.datum(metric.data)
 			.attr('d', line);
 	};
@@ -407,11 +403,7 @@
 		chart.append('path')
 			.attr('class', 'area ' + metric.graphClassName)
 			.style('fill', color)
-<<<<<<< HEAD
-			.style('clip-path', "url('#clip_'" + chartId + "')")
-=======
 			.style('clip-path', 'url(\'#clip_\'' + chartId + '\')')
->>>>>>> 2a8a5d12
 			.datum(metric.data)
 			.attr('d', area);
 	};
