/*global angular:false, copyProperties:false */

angular.module('argus.services.utils', [])
.service('UtilService', [function() {
<<<<<<< HEAD
    'use strict';

    var options = {
        assignController: function(controllers) {
            if (!controllers) return;
            for (var i=0; i < controllers.length; i++) {
                if (controllers[i])
                    return controllers[i];
            }
        },

        copyProperties: function(from, to) {
            for (var key in from) {
                if (from.hasOwnProperty(key)) {
                    //if from[key] is not an object and is last property then just copy so that it will overwrite the existing value
                    if (!to[key] || typeof from[key] == 'string' || from[key] instanceof String ) {
                        to[key] = from[key];
                    } else {
                        copyProperties(from[key],to[key]);
                    }
                }
            }
        },

        constructObjectTree: function(name, value) {
            var result = {};
            var index = name.indexOf('.');

            if (index == -1) {
                result[name] = this.getParsedValue(value);
                return result;
            } else {
                var property = name.substring(0, index);
                result[property] = this.constructObjectTree(name.substring(index + 1), value);
                return result;
            }
        },

        getParsedValue: function(value) {
            if (value instanceof Object || value.length == 0) {
                return value;
            }
            if (value == 'true') {
                return true;
            } else if (value == 'false') {
                return false;
            } else if (!isNaN(value)) {
                return parseInt(value);
            }
            return value;
        },

        cssNotationCharactersConverter: function (name) {
            return name.replace( /(:|\.|\[|\]|,|=|@)/g, "\\$1" );
        },

        trimMetricName: function (metricName, leadingNum, trailingNum) {
            if (!metricName) return;

            var startVal, endVal;
            startVal = (leadingNum > 0) ? leadingNum : null;
            endVal = (trailingNum > 0) ? trailingNum : null;

            if (startVal && !endVal) {
                return metricName.slice(startVal);
            } else if (endVal) {
                return metricName.slice(startVal, -endVal);
            } else {
                return metricName;
            }
        },

        validNumberChecker: function (num) {
            return isFinite(num)? num: 0;
        },

        capitalizeString: function (string) {
            return string.charAt(0).toUpperCase() + string.slice(1);
        }
    };

    return options;
=======
	'use strict';

	var options = {
		assignController: function(controllers) {
			if (!controllers) return;
			for (var i=0; i < controllers.length; i++) {
				if (controllers[i])
					return controllers[i];
			}
		},

		copyProperties: function(from, to) {
			for (var key in from) {
				if (from.hasOwnProperty(key)) {
					//if from[key] is not an object and is last property then just copy so that it will overwrite the existing value
					if (!to[key] || typeof from[key] == 'string' || from[key] instanceof String ) {
						to[key] = from[key];
					} else {
						copyProperties(from[key],to[key]);
					}
				}
			}
		},

		constructObjectTree: function(name, value) {
			var result = {};
			var index = name.indexOf('.');

			if (index == -1) {
				result[name] = this.getParsedValue(value);
				return result;
			} else {
				var property = name.substring(0, index);
				result[property] = this.constructObjectTree(name.substring(index + 1), value);
				return result;
			}
		},

		getParsedValue: function(value) {
			if (value instanceof Object || value.length == 0) {
				return value;
			}
			if (value == 'true') {
				return true;
			} else if (value == 'false') {
				return false;
			} else if (!isNaN(value)) {
				return parseInt(value);
			}
			return value;
		},

		cssNotationCharactersConverter: function (name) {
			return name.replace( /(:|\.|\[|\]|,|=|@)/g, '\\$1' );
		}
	};

	return options;
>>>>>>> fd24613a
}]);<|MERGE_RESOLUTION|>--- conflicted
+++ resolved
@@ -1,93 +1,7 @@
 /*global angular:false, copyProperties:false */
-
+'use strict';
 angular.module('argus.services.utils', [])
 .service('UtilService', [function() {
-<<<<<<< HEAD
-    'use strict';
-
-    var options = {
-        assignController: function(controllers) {
-            if (!controllers) return;
-            for (var i=0; i < controllers.length; i++) {
-                if (controllers[i])
-                    return controllers[i];
-            }
-        },
-
-        copyProperties: function(from, to) {
-            for (var key in from) {
-                if (from.hasOwnProperty(key)) {
-                    //if from[key] is not an object and is last property then just copy so that it will overwrite the existing value
-                    if (!to[key] || typeof from[key] == 'string' || from[key] instanceof String ) {
-                        to[key] = from[key];
-                    } else {
-                        copyProperties(from[key],to[key]);
-                    }
-                }
-            }
-        },
-
-        constructObjectTree: function(name, value) {
-            var result = {};
-            var index = name.indexOf('.');
-
-            if (index == -1) {
-                result[name] = this.getParsedValue(value);
-                return result;
-            } else {
-                var property = name.substring(0, index);
-                result[property] = this.constructObjectTree(name.substring(index + 1), value);
-                return result;
-            }
-        },
-
-        getParsedValue: function(value) {
-            if (value instanceof Object || value.length == 0) {
-                return value;
-            }
-            if (value == 'true') {
-                return true;
-            } else if (value == 'false') {
-                return false;
-            } else if (!isNaN(value)) {
-                return parseInt(value);
-            }
-            return value;
-        },
-
-        cssNotationCharactersConverter: function (name) {
-            return name.replace( /(:|\.|\[|\]|,|=|@)/g, "\\$1" );
-        },
-
-        trimMetricName: function (metricName, leadingNum, trailingNum) {
-            if (!metricName) return;
-
-            var startVal, endVal;
-            startVal = (leadingNum > 0) ? leadingNum : null;
-            endVal = (trailingNum > 0) ? trailingNum : null;
-
-            if (startVal && !endVal) {
-                return metricName.slice(startVal);
-            } else if (endVal) {
-                return metricName.slice(startVal, -endVal);
-            } else {
-                return metricName;
-            }
-        },
-
-        validNumberChecker: function (num) {
-            return isFinite(num)? num: 0;
-        },
-
-        capitalizeString: function (string) {
-            return string.charAt(0).toUpperCase() + string.slice(1);
-        }
-    };
-
-    return options;
-=======
-	'use strict';
-
 	var options = {
 		assignController: function(controllers) {
 			if (!controllers) return;
@@ -125,7 +39,7 @@
 		},
 
 		getParsedValue: function(value) {
-			if (value instanceof Object || value.length == 0) {
+			if (value instanceof Object || value.length === 0) {
 				return value;
 			}
 			if (value == 'true') {
@@ -140,9 +54,31 @@
 
 		cssNotationCharactersConverter: function (name) {
 			return name.replace( /(:|\.|\[|\]|,|=|@)/g, '\\$1' );
-		}
+		},
+
+    trimMetricName: function (metricName, leadingNum, trailingNum) {
+        if (!metricName) return;
+
+        var startVal, endVal;
+        startVal = (leadingNum > 0) ? leadingNum : null;
+        endVal = (trailingNum > 0) ? trailingNum : null;
+
+        if (startVal && !endVal) {
+            return metricName.slice(startVal);
+        } else if (endVal) {
+            return metricName.slice(startVal, -endVal);
+        } else {
+            return metricName;
+        }
+    },
+
+    validNumberChecker: function (num) {
+        return isFinite(num)? num: 0;
+    },
+
+    capitalizeString: function (string) {
+        return string.charAt(0).toUpperCase() + string.slice(1);
+    }
 	};
-
 	return options;
->>>>>>> fd24613a
 }]);