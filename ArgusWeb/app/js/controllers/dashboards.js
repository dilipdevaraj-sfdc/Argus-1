/*! Copyright (c) 2016, Salesforce.com, Inc.
 * All rights reserved.
 *
 * Redistribution and use in source and binary forms, with or without modification, are permitted provided that the following conditions are met:
 *
 *      Redistributions of source code must retain the above copyright notice, this list of conditions and the following disclaimer.
 *
 *      Redistributions in binary form must reproduce the above copyright notice, this list of conditions and the following disclaimer in the
 *      documentation and/or other materials provided with the distribution.
 *
 *      Neither the name of Salesforce.com nor the names of its contributors may be used to endorse or promote products derived from this software
 *      without specific prior written permission.
 *
 * THIS SOFTWARE IS PROVIDED BY THE COPYRIGHT HOLDERS AND CONTRIBUTORS "AS IS" AND ANY EXPRESS OR IMPLIED WARRANTIES, INCLUDING, BUT NOT LIMITED TO,
 * THE IMPLIED WARRANTIES OF MERCHANTABILITY AND FITNESS FOR A PARTICULAR PURPOSE ARE DISCLAIMED. IN NO EVENT SHALL THE COPYRIGHT HOLDER OR
 * CONTRIBUTORS BE LIABLE FOR ANY DIRECT, INDIRECT, INCIDENTAL, SPECIAL, EXEMPLARY, OR CONSEQUENTIAL DAMAGES (INCLUDING, BUT NOT LIMITED TO,
 * PROCUREMENT OF SUBSTITUTE GOODS OR SERVICES; LOSS OF USE, DATA, OR PROFITS; OR BUSINESS INTERRUPTION) HOWEVER CAUSED AND ON ANY THEORY OF
 * LIABILITY, WHETHER IN CONTRACT, STRICT LIABILITY, OR TORT (INCLUDING NEGLIGENCE OR OTHERWISE) ARISING IN ANY WAY OUT OF THE USE OF THIS SOFTWARE,
 * EVEN IF ADVISED OF THE POSSIBILITY OF SUCH DAMAGE. */
'use strict';

angular.module('argus.controllers.dashboards', ['ngResource', 'ui.codemirror'])
.controller('Dashboards', ['Auth', '$scope', 'growl', 'Dashboards', function (Auth, $scope, growl, Dashboards) {

    // TODO: refactor to DashboardService
    Dashboards.query().$promise.then(function(dashboards) {
        $scope.allDashboards = dashboards;
        $scope.getDashboards(false);
    });

    $scope.dashboards = [];
    $scope.shared = false;
    $scope.selectedTab = 1;
    
    $scope.isTabSelected = function (tab) {
        return $scope.selectedTab === tab;
    };

    $scope.selectTab = function (tab) {
        $scope.selectedTab = tab;
    };

    // TODO: refactor to DashboardService
    $scope.getDashboards = function(shared) {
    	$scope.dashboards = [];
        var totNum = $scope.allDashboards.length;
    	if(shared) {
    		$scope.shared = true;
    		for(var i = 0; i < totNum; i++) {
    			if($scope.allDashboards[i].shared) {
    				$scope.dashboards.push($scope.allDashboards[i]);
    			}
    		}
    	} else {
    		$scope.shared = false;
    		for(var i = 0; i < totNum; i++) {
    			if(!$scope.allDashboards[i].shared) {
    				$scope.dashboards.push($scope.allDashboards[i]);
    			}
    		}
    	}
    };

    // TODO: refactor to DashboardService
    $scope.addDashboard = function () {
        var dashboard = {
            name: 'new-dashboard-' + Date.now(),
            description: 'A new dashboard',
            shared: $scope.shared,
            content: $scope.getContentTemplate()
        };
        Dashboards.save(dashboard, function (result) {
            $scope.dashboards.push(result);
            $scope.allDashboards.push(result);
            growl.success('Created "' + dashboard.name + '"');
        }, function (error) {
            growl.error('Failed to create "' + dashboard.name + '"');
        });
    };

    // TODO: refactor to DashboardService
    $scope.deleteDashboard = function (dashboard) {
        Dashboards.delete({dashboardId: dashboard.id}, function (result) {
            $scope.dashboards = $scope.dashboards.filter(function (element) {
                return element.id !== dashboard.id;
            });
            $scope.allDashboards = $scope.allDashboards.filter(function (element) {
                return element.id !== dashboard.id;
            });
            growl.success('Deleted "' + dashboard.name + '"');
        }, function (error) {
            growl.error('Failed to delete "' + dashboard.name + '"');
        });
    };

    // factor html template to /templates
    $scope.getContentTemplate = function () {
        var template = "<!-- This is the root level tag. All dashboards must be encapsulated within this tag. -->\n<ag-dashboard>\n\n";

        template += "<!-- <ag-text> are filters used to refine a query. The values of these will be used by the <ag-metric> tag. You may define as many <ag-text> tags as the number of components you want to substitute in the argus query expression. A default value may be specified on each <ag-text> tag. The page will be loaded using these default values. -->\n";
        template += "<ag-date type='datetime' name='start' label='Start Date' default='-2d'></ag-date>\n";
        template += "<ag-date type='datetime' name='end' label='End Date' default='-0d'></ag-date>\n";
        template += "<ag-text type='text' name='scope' label='Scope' default='argus.jvm'></ag-text>\n";
        template += "<ag-text type='text' name='metric' label='Metric' default='mem.heap.used'></ag-text>\n";
        template += "<ag-text type='text' name='tags' label='Tags' default='host=*'></ag-text>\n"; 
        template += "<ag-text type='text' name='aggregator' label='Aggregator' default='avg'></ag-text>\n";
        template += "<!-- A button used to submit the query. -->\n";
        template += "<ag-submit>Submit</ag-submit>\n\n";

        template += "<!-- A dashboard template can also have arbitrary number of html tags. -->\n";
        template += "<h4>Argus mem heap used - Chart</h4>\n\n";

        template += "<!-- This defines a chart on the dashboard. A dashboard can also have tables which are defined using <ag-table> tag. This/these tags encapsulate all the options for the corresponsing tag as well as the actual metric/annotation data. -->\n";
        template += "<ag-chart name='Chart'>\n\n";
        
        template += "<!-- This defines options for a chart or a table. The value of 'name' attribute is directly used as the key for the config object(options object for highcharts/highstocks, config object for at-table. Hence use valid values for name attribute.). The values for the corresponding keys can either be provided using the value attribute on the tag or using innerHtml for the tag. -->\n";
        template += "<ag-option name='title.text' value='This title was set with a chart option'></ag-option>\n";
        template += "<!-- This defines each timeseries to be displayed on a chart/table. The timeseries to be displayed is specified as the innerHtml using the Argus Query Language. The individual component/s can be parameterized by placing them between $ signs and using the value of ag-text tag's name attribute. In the example below, all components have are parameterized. -->\n";
<<<<<<< HEAD
        template += "<ag-metric name='Metric1'>$start$:$end$:$scope$:$metric${$tags$}:$aggregator$</ag-metric>\n";

=======
        template += "<ag-metric>$start$:$end$:$scope$:$metric${$tags$}:$aggregator$</ag-metric>\n";
        
>>>>>>> 01aa6303
        template += "</ag-chart>\n\n";
        template += "</ag-dashboard>";

        return template;
    };

    $scope.isDisabled = function(dashboard) {
      var remoteUser = Auth.remoteUser();
    	if (remoteUser && (remoteUser.privileged || remoteUser.userName === dashboard.ownerName)) {
            return false;
    	}
    	return true;
    };

    $scope.colName = {
        id:'ID',
        name:'Name',
        description:'Description',
        createdDate:'Created',
        modifiedDate:'Last Modified',
        ownerName:'Owner'
    };

    $scope.properties = {
        title: "Dashboard",
        type: "dashboards"
    };

}]);<|MERGE_RESOLUTION|>--- conflicted
+++ resolved
@@ -31,7 +31,7 @@
     $scope.dashboards = [];
     $scope.shared = false;
     $scope.selectedTab = 1;
-    
+
     $scope.isTabSelected = function (tab) {
         return $scope.selectedTab === tab;
     };
@@ -102,7 +102,7 @@
         template += "<ag-date type='datetime' name='end' label='End Date' default='-0d'></ag-date>\n";
         template += "<ag-text type='text' name='scope' label='Scope' default='argus.jvm'></ag-text>\n";
         template += "<ag-text type='text' name='metric' label='Metric' default='mem.heap.used'></ag-text>\n";
-        template += "<ag-text type='text' name='tags' label='Tags' default='host=*'></ag-text>\n"; 
+        template += "<ag-text type='text' name='tags' label='Tags' default='host=*'></ag-text>\n";
         template += "<ag-text type='text' name='aggregator' label='Aggregator' default='avg'></ag-text>\n";
         template += "<!-- A button used to submit the query. -->\n";
         template += "<ag-submit>Submit</ag-submit>\n\n";
@@ -112,17 +112,12 @@
 
         template += "<!-- This defines a chart on the dashboard. A dashboard can also have tables which are defined using <ag-table> tag. This/these tags encapsulate all the options for the corresponsing tag as well as the actual metric/annotation data. -->\n";
         template += "<ag-chart name='Chart'>\n\n";
-        
+
         template += "<!-- This defines options for a chart or a table. The value of 'name' attribute is directly used as the key for the config object(options object for highcharts/highstocks, config object for at-table. Hence use valid values for name attribute.). The values for the corresponding keys can either be provided using the value attribute on the tag or using innerHtml for the tag. -->\n";
         template += "<ag-option name='title.text' value='This title was set with a chart option'></ag-option>\n";
         template += "<!-- This defines each timeseries to be displayed on a chart/table. The timeseries to be displayed is specified as the innerHtml using the Argus Query Language. The individual component/s can be parameterized by placing them between $ signs and using the value of ag-text tag's name attribute. In the example below, all components have are parameterized. -->\n";
-<<<<<<< HEAD
-        template += "<ag-metric name='Metric1'>$start$:$end$:$scope$:$metric${$tags$}:$aggregator$</ag-metric>\n";
+        template += "<ag-metric>$start$:$end$:$scope$:$metric${$tags$}:$aggregator$</ag-metric>\n";
 
-=======
-        template += "<ag-metric>$start$:$end$:$scope$:$metric${$tags$}:$aggregator$</ag-metric>\n";
-        
->>>>>>> 01aa6303
         template += "</ag-chart>\n\n";
         template += "</ag-dashboard>";
 
