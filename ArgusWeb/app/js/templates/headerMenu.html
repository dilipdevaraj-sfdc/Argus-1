--- conflicted
+++ resolved
@@ -17,18 +17,15 @@
                 <li ng-class="{'activeTab': activeTab === 'metrics'}">
                     <a class="glyphicon glyphicon-stats" href="#viewmetrics" title="Metrics"></a>
                 </li>
-<<<<<<< HEAD
-                <li ng-class="{'activeTab': activeTab == 'beta'}">
+                <li ng-class="{'activeTab': activeTab === 'beta'}">
                     <a class="betaTab" href="#beta" title="Features currently in Beta testing">Beta</a>
                 </li>
-                <li class="topMenu" ng-class="{'activeTab': activeTab == 'about' || activeTab == 'namespace'}">
-=======
+
                 <li ng-class="{'activeTab': activeTab === 'browsing'}">
                     <a class="glyphicon glyphicon-sort-by-attributes" href="#metricsBrowsing" title="Browsing"></a>
                 </li>
 
                 <li class="topMenu" ng-class="{'activeTab': activeTab === 'about' || activeTab === 'namespace'}">
->>>>>>> ae7022e4
                     <a class="glyphicon glyphicon-menu-hamburger"></a>
                     <ul class="subMenu menuPanel">
                         <li><a href="#namespace">Namespace</a></li>
