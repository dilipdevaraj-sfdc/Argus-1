--- conflicted
+++ resolved
@@ -8,10 +8,9 @@
 
 			<ul style="padding-left:0;">
 			<li ng-repeat="source in sources track by $index">
-				<div ng-style="{color: labelTextColor(source)}">
-					<span ng-click="hideOtherSources(source, sources)">[H]</span>
-					<span ng-click="toggleSource(source)">{{source.name}}</span>
-				</div>
+				<span class="glyphicon glyphicon-minus" ng-style="{color: labelTextColor(source)}"></span>
+				<span ng-click="toggleSource(source)">{{source.name}}</span> -
+				<span ng-click="hideOtherSources(source)">Hide others</span>
 			</li>
 			</ul>
 		</div>
@@ -50,25 +49,9 @@
 					<label for="toggle-wheel-{{chartId}}">Mouse scrolling</label>
 				</li>
 				</ul>
+				<a name="reset" class="glyphicon glyphicon-refresh topMenu" style="cursor:pointer;"></a>
 			</div>
 
-<<<<<<< HEAD
-		<div class="toolbarItem legend floatPanel" ng-if="!(sources | isEmpty)">
-			<ul style="padding-left:0;">
-			<li ng-repeat="source in sources track by $index">
-				<!--<div ng-style="{color: labelTextColor(source)}">-->
-					<span class="glyphicon glyphicon-minus" ng-style="{color: labelTextColor(source)}"></span>
-					<span ng-click="toggleSource(source)">{{source.name}}</span> -
-					<span ng-click="hideOtherSources(source)">Hide others</span>
-					<!-- - {{source.value | nullable_decimal | base10si}}-->
-				<!--</div>-->
-			</li>
-			</ul>
-=======
-			<a name="reset" class="glyphicon glyphicon-refresh topMenu" style="cursor:pointer;"></a>
->>>>>>> 88a4b042
-		</div>
-
-		<div class="toolbarItem right dateRange" id="date-range-{{chartId}}">{{dateRange}}</div>
 	</div>
+	<div class="toolbarItem right dateRange" id="date-range-{{chartId}}">{{dateRange}}</div>
 </div>