--- conflicted
+++ resolved
@@ -95,12 +95,7 @@
 						id="largest-triangle-one-bucket-{{chartConfig.chartId}}"
 						ng-model="menuOption.downSampleMethod"
 						ng-click="updateDownSample()" />
-<<<<<<< HEAD
 						<label for="largest-triangle-one-bucket-{{chartConfig.chartId}}" title="Use the largest triangle one bucket algorithm">Triangle 1 Bucket</label>
-=======
-							<label for="largest-triangle-one-bucket-{{chartConfig.chartId}}"
-							title="Use the largest triangle one bucket algorithm">Triangle 1 Bucket</label>
->>>>>>> a36b1b6b
 					</li>
 					<li>
 						<input type="radio" name="down-sample-method-{{chartConfig.chartId}}" class="pointer"
@@ -108,12 +103,7 @@
 						id="largest-triangle-three-bucket-{{chartConfig.chartId}}"
 						ng-model="menuOption.downSampleMethod"
 						ng-click="updateDownSample()" />
-<<<<<<< HEAD
 						<label for="largest-triangle-three-bucket-{{chartConfig.chartId}}" title="Use the largest triangle three bucket algorithm">Triangle 3 Bucket</label>
-=======
-							<label for="largest-triangle-three-bucket-{{chartConfig.chartId}}"
-							title="Use the largest triangle three bucket algorithm">Triangle 3 Bucket</label>
->>>>>>> a36b1b6b
 					</li>
 					<li>
 						<input type="radio" name="down-sample-method-{{chartConfig.chartId}}" class="pointer"
@@ -125,8 +115,8 @@
 					</li>
 					<li>
 						<input type="radio" name="down-sample-method-{{chartConfig.chartId}}" class="pointer"
-						value="every-nth-point" id="every-nth-point-{{chartConfig.chartId}}" 
-						ng-model="menuOption.downSampleMethod" 
+						value="every-nth-point" id="every-nth-point-{{chartConfig.chartId}}"
+						ng-model="menuOption.downSampleMethod"
 						ng-click="updateDownSample()" />
 						<label for="every-nth-point-{{chartConfig.chartId}}" title="N is calculated based on the container width and # of datapoints)">Every n'th point</label>
 				    </li>
