--- conflicted
+++ resolved
@@ -85,7 +85,6 @@
 			</div>
 
 			<div class="toolbarMenu topMenu">
-<<<<<<< HEAD
 				<a class="glyphicon glyphicon-collapse-down"></a>
 				<ul class="subMenu menuPanel list-group">
 					<lable> &nbsp&nbsp Down Sampling Methods:</lable>
@@ -104,15 +103,18 @@
 					<li>
 						<input type="radio" name="down-sample-method" value="every-nth-point" id="every-nth-point-{{chartConfig.chartId}}" class="pointer" ng-model="menuOption.downSampleMethod" ng-click="updateDownSample()"/>
 						<label for="every-nth-point-{{chartConfig.chartId}}" title="Sample every nth point (n is calculated based on the container width and #datapoints)" ng-click="updateDownSample()">Every nth point </label>
-=======
-				<a name="reset" class="glyphicon glyphicon-download" title="Download graph data"></a>
+				    </li>
+				</ul>
+			</div>
+
+			<div class="toolbarMenu topMenu">
+				<a name="download" class="glyphicon glyphicon-download" title="Download graph data"></a>
 				<ul class="subMenu menuPanel list-group">
 					<li>
 						<a ng-click="downloadData('downloadCSV')" title="CSV format">CSV</a>
 					</li>
 					<li>
 						<a ng-click="downloadData('query')" title="JSON format">JSON</a>
->>>>>>> 7c321ae5
 					</li>
 				</ul>
 			</div>
