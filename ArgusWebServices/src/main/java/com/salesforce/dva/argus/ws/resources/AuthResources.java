--- conflicted
+++ resolved
@@ -85,11 +85,7 @@
             PrincipalUser user = authService.getUser(creds.getUsername(), creds.getPassword());
 
             if (user != null) {
-<<<<<<< HEAD
             	req.setAttribute(AuthFilter.USER_ATTRIBUTE_NAME, user.getUserName());
-=======
-		req.setAttribute(AuthFilter.USER_ATTRIBUTE_NAME, user.getUserName());
->>>>>>> 5f8bba85
                 result = PrincipalUserDto.transformToDto(user);
             } else {
                 throw new WebApplicationException(Response.Status.UNAUTHORIZED.getReasonPhrase(), Response.Status.UNAUTHORIZED);
