/*
 * Copyright (c) 2016, Salesforce.com, Inc.
 * All rights reserved.
 *
 * Redistribution and use in source and binary forms, with or without
 * modification, are permitted provided that the following conditions are met:
 *
 * 1. Redistributions of source code must retain the above copyright notice,
 * this list of conditions and the following disclaimer.
 *
 * 2. Redistributions in binary form must reproduce the above copyright notice,
 * this list of conditions and the following disclaimer in the documentation
 * and/or other materials provided with the distribution.
 *
 * 3. Neither the name of Salesforce.com nor the names of its contributors may
 * be used to endorse or promote products derived from this software without
 * specific prior written permission.
 *
 * THIS SOFTWARE IS PROVIDED BY THE COPYRIGHT HOLDERS AND CONTRIBUTORS "AS IS"
 * AND ANY EXPRESS OR IMPLIED WARRANTIES, INCLUDING, BUT NOT LIMITED TO, THE
 * IMPLIED WARRANTIES OF MERCHANTABILITY AND FITNESS FOR A PARTICULAR PURPOSE
 * ARE DISCLAIMED. IN NO EVENT SHALL THE COPYRIGHT HOLDER OR CONTRIBUTORS BE
 * LIABLE FOR ANY DIRECT, INDIRECT, INCIDENTAL, SPECIAL, EXEMPLARY, OR
 * CONSEQUENTIAL DAMAGES (INCLUDING, BUT NOT LIMITED TO, PROCUREMENT OF
 * SUBSTITUTE GOODS OR SERVICES; LOSS OF USE, DATA, OR PROFITS; OR BUSINESS
 * INTERRUPTION) HOWEVER CAUSED AND ON ANY THEORY OF LIABILITY, WHETHER IN
 * CONTRACT, STRICT LIABILITY, OR TORT (INCLUDING NEGLIGENCE OR OTHERWISE)
 * ARISING IN ANY WAY OUT OF THE USE OF THIS SOFTWARE, EVEN IF ADVISED OF THE
 * POSSIBILITY OF SUCH DAMAGE.
 */
	 
package com.salesforce.dva.argus.ws.resources;

import com.salesforce.dva.argus.entity.PrincipalUser;
import com.salesforce.dva.argus.service.AuthService;
import com.salesforce.dva.argus.ws.annotation.Description;
import com.salesforce.dva.argus.ws.dto.CredentialsDto;
import com.salesforce.dva.argus.ws.filter.AuthFilter;

import io.jsonwebtoken.ExpiredJwtException;

import java.util.Map;

import javax.servlet.http.HttpServletRequest;
import javax.ws.rs.Consumes;
import javax.ws.rs.GET;
import javax.ws.rs.POST;
import javax.ws.rs.Path;
import javax.ws.rs.Produces;
import javax.ws.rs.WebApplicationException;
import javax.ws.rs.core.Context;
import javax.ws.rs.core.MediaType;
import javax.ws.rs.core.Response;

/**
 * Provides methods to authenticate users.
 *
 * @author  Bhinav Sura (bsura@salesforce.com)
 */
@Path("/v2/auth")
@Description("Provides methods to authenticate users.")
public class AuthResourcesV2 extends AbstractResource {
	
    //~ Instance fields ******************************************************************************************************************************

    private AuthService authService = system.getServiceFactory().getAuthService();

    //~ Methods **************************************************************************************************************************************

    /**
     * Authenticates a user and return JsonWebTokens (AccessToken and RefreshToken).
     *
     * @param   req    The HTTP request.
     * @param   creds  The credentials with which to authenticate.
     *
     * @return  The tokens (access and refresh) or Exception if authentication fails.
     *
     * @throws  WebApplicationException  If the user is not authenticated.
     */
    @POST
    @Produces(MediaType.APPLICATION_JSON)
    @Consumes(MediaType.APPLICATION_JSON)
    @Description("Authenticates a user and returns access and refresh tokens.")
    @Path("/login")
    public Response login(@Context HttpServletRequest req, final CredentialsDto creds) {
        try {
            PrincipalUser user = authService.getUser(creds.getUsername(), creds.getPassword());

            if (user != null) {
                JWTUtils.Tokens tokens = JWTUtils.generateTokens(user.getUserName());
<<<<<<< HEAD
                req.setAttribute(AuthFilter.USER_ATTRIBUTE_NAME, user.getUserName());
=======
		req.setAttribute(AuthFilter.USER_ATTRIBUTE_NAME, user.getUserName());
>>>>>>> 5f8bba85
                return Response.ok(tokens).build();
            } else {
                throw new WebApplicationException("User does not exist. Please provide valid credentials.", Response.Status.UNAUTHORIZED);
            }
        } catch (Exception ex) {
            throw new WebApplicationException("Exception: " + ex.getMessage(), Response.Status.UNAUTHORIZED);
        }
    }
    
    @POST
    @Produces(MediaType.APPLICATION_JSON)
    @Consumes(MediaType.APPLICATION_JSON)
    @Description("Authenticates a user and returns access and refresh tokens.")
    @Path("/token/refresh")
    public Response refreshAccessToken(@Context HttpServletRequest req, final Map<String, String> map) {
    	
    	String username = null;
    	String refreshToken = map.get("refreshToken");
    	try {
    		username = JWTUtils.validateTokenAndGetSubj(refreshToken, JWTUtils.TokenType.REFRESH);
    		JWTUtils.Tokens tokens = new JWTUtils.Tokens(JWTUtils.generateAccessToken(username), refreshToken);
		req.setAttribute(AuthFilter.USER_ATTRIBUTE_NAME, username);
        	return Response.ok(tokens).build();
    	} catch(ExpiredJwtException ex) {
    		throw new WebApplicationException("Your Refresh token has expired. You can no longer use it to obtain a new Access token. "
    				+ "Please authenticate with the /login endpoint to obtain a new pair of tokens.", Response.Status.UNAUTHORIZED);
    	} catch(Exception ex) {
    		throw new WebApplicationException("Exception: " + ex.getMessage(), Response.Status.BAD_REQUEST);
    	}
    	
    }
    
    /**
     * Does not do anything. Is only supported for backwards compatibility. 
     *
     * @param   req  The HTTP request.
     *
     * @return  A message stating that the logout was successful.
     */
    @GET
    @Produces(MediaType.TEXT_PLAIN)
    @Description("Does not do anything. Is only supported for backwards compatibility.")
    @Path("/logout")
    public Response logout(@Context HttpServletRequest req) {
        return Response.ok("You have logged out.").build();
    }
    
}
/* Copyright (c) 2016, Salesforce.com, Inc.  All rights reserved. */<|MERGE_RESOLUTION|>--- conflicted
+++ resolved
@@ -88,11 +88,7 @@
 
             if (user != null) {
                 JWTUtils.Tokens tokens = JWTUtils.generateTokens(user.getUserName());
-<<<<<<< HEAD
                 req.setAttribute(AuthFilter.USER_ATTRIBUTE_NAME, user.getUserName());
-=======
-		req.setAttribute(AuthFilter.USER_ATTRIBUTE_NAME, user.getUserName());
->>>>>>> 5f8bba85
                 return Response.ok(tokens).build();
             } else {
                 throw new WebApplicationException("User does not exist. Please provide valid credentials.", Response.Status.UNAUTHORIZED);
