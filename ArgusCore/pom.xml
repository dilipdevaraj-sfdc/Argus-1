--- conflicted
+++ resolved
@@ -382,32 +382,6 @@
             <version>3.6.14</version>
         </dependency>
         <dependency>
-<<<<<<< HEAD
-	        <groupId>org.apache.phoenix</groupId>
-	        <artifactId>phoenix-core</artifactId>
-	        <version>4.9.0-HBase-0.98</version>
-	    </dependency>
-	    <dependency>
-    		<groupId>org.apache.curator</groupId>
-    		<artifactId>curator-x-discovery</artifactId>
-    		<version>2.10.0</version>
-		</dependency>
-		<dependency>
-		    <groupId>org.apache.curator</groupId>
-		    <artifactId>curator-framework</artifactId>
-		    <version>2.10.0</version>
-		</dependency>
-		<dependency>
-		    <groupId>org.apache.curator</groupId>
-		    <artifactId>curator-client</artifactId>
-		    <version>2.10.0</version>
-		</dependency>
-		<dependency>
-		    <groupId>com.googlecode.concurrent-trees</groupId>
-		    <artifactId>concurrent-trees</artifactId>
-		    <version>2.6.0</version>
-		</dependency>
-=======
             <groupId>org.apache.phoenix</groupId>
             <artifactId>phoenix-core</artifactId>
             <version>4.9.0-HBase-0.98</version>
@@ -429,8 +403,27 @@
                     <groupId>com.sun.jersey</groupId>
                 </exclusion>
             </exclusions>
-      </dependency>
->>>>>>> a5a9e6b3
+        </dependency>
+        <dependency>
+              <groupId>org.apache.curator</groupId>
+              <artifactId>curator-x-discovery</artifactId>
+              <version>2.10.0</version>
+        </dependency>
+        <dependency>
+            <groupId>org.apache.curator</groupId>
+            <artifactId>curator-framework</artifactId>
+            <version>2.10.0</version>
+        </dependency>
+        <dependency>
+            <groupId>org.apache.curator</groupId>
+            <artifactId>curator-client</artifactId>
+            <version>2.10.0</version>
+        </dependency>
+        <dependency>
+            <groupId>com.googlecode.concurrent-trees</groupId>
+            <artifactId>concurrent-trees</artifactId>
+            <version>2.6.0</version>
+        </dependency>
     </dependencies>
     <dependencyManagement>
         <dependencies>
