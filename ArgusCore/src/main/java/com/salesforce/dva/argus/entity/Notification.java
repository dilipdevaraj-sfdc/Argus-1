--- conflicted
+++ resolved
@@ -429,22 +429,10 @@
 
 
 	private String _hashTriggerAndMetric(Trigger trigger, Metric metric) {
-		requireArgument(trigger != null, "Trigger cannot be null.");
+        requireArgument(trigger != null, "Trigger cannot be null.");
         requireArgument(metric != null, "Metric cannot be null");
-<<<<<<< HEAD
-
-        try {
-			MessageDigest digest = MessageDigest.getInstance("SHA-256");
-			digest.update(metric.getIdentifier().getBytes());
-			String code = new String(digest.digest());
-			return trigger.getId().toString() + "$$" + code;
-		} catch (NoSuchAlgorithmException e) {
-			throw new SystemException("This should never happen.", e);
-		}
-=======
-        
-		return trigger.getId().toString() + "$$" + metric.getIdentifier().hashCode();
->>>>>>> 716f1608
+
+        return trigger.getId().toString() + "$$" + metric.getIdentifier().hashCode();
 	}
 
 }
